--- conflicted
+++ resolved
@@ -4,7 +4,7 @@
 # Priority1 value
 # It can assume values between 0 and 255.
 # The lower the number, the higher the priority for the BMCA.
-priority1 = 255
+priority1 = 248
 
 [port]
 
@@ -15,6 +15,11 @@
 
 # Per the Apple Vendor PTP profile (8*announceReceiptTimeout)
 syncReceiptTimeout = 960
+
+#announceReceiptTimeout = 3
+#syncReceiptTimeout = 3
+
+
 
 # Neighbor propagation delay threshold in nanoseconds
 # The default pdelay threshold for various hardware link types is specified in
@@ -36,52 +41,32 @@
 # Older deprecated format
 # PHY delay GB TX in nanoseconds
 # The default for I210 is 184
-<<<<<<< HEAD
 phy_delay_gb_tx = 0
-=======
-#phy_delay_gb_tx = 184
->>>>>>> 73724444
 
 # Older deprecated format
 # PHY delay GB RX in nanoseconds
-<<<<<<< HEAD
 # The default for I210 is 382
 phy_delay_gb_rx = 0
-=======
-# The default for I210 is 184
-#phy_delay_gb_rx = 382
->>>>>>> 73724444
 
 # Older deprecated format
 # PHY delay 100 MB TX in nanoseconds
 # The default for I210 is 1044
-<<<<<<< HEAD
 phy_delay_mb_tx = 0
-=======
-#phy_delay_mb_tx = 1044
->>>>>>> 73724444
 
 # Older deprecated format
 # PHY delay 100 MB RX in nanoseconds
 # The default for I210 is 2133
-<<<<<<< HEAD
 phy_delay_mb_rx = 0
+
+# Newer flexible format
+# PHY delay GB RX/TX in nanoseconds
+# Link speed may be specified numerically or by name
+#phy_delay = 1000000 184 382
+#phy_delay = LINKSPEED_1G 184 382
 
 # E2E comma seperated list of unicast slave IP addresses
 #unicast_send_nodes = fe80::16f4:a1c4:8d8d:c5b1
 #unicast_receive_nodes = 192.168.0.186
 
 # Interface to send and receive address registration messages
-address_registration_socket_port = 9000
-=======
-#phy_delay_mb_rx = 2133
-
-# Newer flexible format
-# PHY delay GB RX/TX in nanoseconds
-# Link speed may be specified numerically or by name
-#phy_delay = 1000000 184 382
-phy_delay = LINKSPEED_1G 184 382
-
-# PHY delay 100 MB RX/TX in nanoseconds
-phy_delay = LINKSPEED_100MB 1044 2133
->>>>>>> 73724444
+address_registration_socket_port = 9000