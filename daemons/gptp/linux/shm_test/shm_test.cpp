/******************************************************************************

  Copyright (c) 2015, Coveloz Consulting
  All rights reserved.

  Redistribution and use in source and binary forms, with or without
  modification, are permitted provided that the following conditions are met:

   1. Redistributions of source code must retain the above copyright notice,
      this list of conditions and the following disclaimer.

   2. Redistributions in binary form must reproduce the above copyright
      notice, this list of conditions and the following disclaimer in the
      documentation and/or other materials provided with the distribution.

   3. Neither the name of the Coveloz Consulting nor the names of its
      contributors may be used to endorse or promote products derived from
      this software without specific prior written permission.

  THIS SOFTWARE IS PROVIDED BY THE COPYRIGHT HOLDERS AND CONTRIBUTORS "AS IS"
  AND ANY EXPRESS OR IMPLIED WARRANTIES, INCLUDING, BUT NOT LIMITED TO, THE
  IMPLIED WARRANTIES OF MERCHANTABILITY AND FITNESS FOR A PARTICULAR PURPOSE
  ARE DISCLAIMED. IN NO EVENT SHALL THE COPYRIGHT OWNER OR CONTRIBUTORS BE
  LIABLE FOR ANY DIRECT, INDIRECT, INCIDENTAL, SPECIAL, EXEMPLARY, OR
  CONSEQUENTIAL DAMAGES (INCLUDING, BUT NOT LIMITED TO, PROCUREMENT OF
  SUBSTITUTE GOODS OR SERVICES; LOSS OF USE, DATA, OR PROFITS; OR BUSINESS
  INTERRUPTION) HOWEVER CAUSED AND ON ANY THEORY OF LIABILITY, WHETHER IN
  CONTRACT, STRICT LIABILITY, OR TORT (INCLUDING NEGLIGENCE OR OTHERWISE)
  ARISING IN ANY WAY OUT OF THE USE OF THIS SOFTWARE, EVEN IF ADVISED OF THE
  POSSIBILITY OF SUCH DAMAGE.

******************************************************************************/

#include <iostream>
#include <fstream>

#include <stdio.h>
#include <stdint.h>
#include <sys/mman.h>
#include <sys/stat.h>        /* For mode constants */
#include <fcntl.h>           /* For O_* constants */
#include <errno.h>
#include <string.h>
#include <stdlib.h>
#include <pthread.h>

#define __STDC_FORMAT_MACROS
#include <inttypes.h>

#include "linux_ipc.hpp"

static inline uint64_t getCpuFrequency(void)
{
    uint64_t freq = 0;
    std::string line;
    std::ifstream cpuinfo("/proc/cpuinfo");
    if (cpuinfo.is_open())
    {
        while ( getline (cpuinfo,line) )
        {
            if(line.find("MHz") != line.npos)
                break;
        }
        cpuinfo.close();
    }
    else std::cout << "Unable to open file";

    size_t pos = line.find(":");
    if (pos != line.npos) {
        std::string mhz_str = line.substr(pos+2, line.npos - pos);
        double freq1 = strtod(mhz_str.c_str(), NULL);
        freq = freq1 * 1000000ULL;
    }
    return freq;
}

int main(int argc, char *argv[])
{
    int shm_fd = shm_open(SHM_NAME, O_RDONLY, 0666);

    if( shm_fd < 0) {
        fprintf(stderr, "shm_open(). %s\n", strerror(errno));
        return -1;
    }
    char *addr = (char*)mmap(NULL, SHM_SIZE, PROT_READ, MAP_SHARED, shm_fd, 0);

    if( addr == MAP_FAILED ) {
        fprintf(stderr, "Error on mmap. Aborting.\n");
        return -1;
    }
    fprintf(stdout, "--------------------------------------------\n");
    int buf_offset = 0;
    buf_offset += sizeof(pthread_mutex_t);
    gPtpTimeData *ptpData = (gPtpTimeData*)(addr+buf_offset);
    /*TODO: Scale to ns*/
    uint64_t freq = getCpuFrequency();
    printf("Frequency %" PRIu64 " Hz\n", freq);

    fprintf(stdout, "ml phoffset %" PRIu64 "\n", ptpData->ml_phoffset);
    fprintf(stdout, "ml freq offset %Lf\n", ptpData->ml_freqoffset);
    fprintf(stdout, "ls phoffset %" PRIu64 "\n", ptpData->ls_phoffset);
    fprintf(stdout, "ls freq offset %Lf\n", ptpData->ls_freqoffset);
<<<<<<< HEAD
    fprintf(stdout, "local time %" PRId64 "\n", ptpData->local_time);
    fprintf(stdout, "clock id %" PRIx64 "\n", ptpData->clock_id);
    fprintf(stdout, "address reg port %d\n", (int)ptpData->addressRegistrationSocketPort);
=======
    fprintf(stdout, "local time %llu\n\n", (unsigned long long) ptpData->local_time);

    fprintf(stdout, "gptp grandmaster id %02x:%02x:%02x:%02x:%02x:%02x:%02x:%02x\n",
            (unsigned int) ptpData->gptp_grandmaster_id[0], (unsigned int) ptpData->gptp_grandmaster_id[1],
            (unsigned int) ptpData->gptp_grandmaster_id[2], (unsigned int) ptpData->gptp_grandmaster_id[3],
            (unsigned int) ptpData->gptp_grandmaster_id[4], (unsigned int) ptpData->gptp_grandmaster_id[5],
            (unsigned int) ptpData->gptp_grandmaster_id[6], (unsigned int) ptpData->gptp_grandmaster_id[7]);
    fprintf(stdout, "gptp domain number %u\n\n", (unsigned int) ptpData->gptp_domain_number);

    fprintf(stdout, "clock identity %02x:%02x:%02x:%02x:%02x:%02x:%02x:%02x\n",
            (unsigned int) ptpData->clock_identity[0], (unsigned int) ptpData->clock_identity[1],
            (unsigned int) ptpData->clock_identity[2], (unsigned int) ptpData->clock_identity[3],
            (unsigned int) ptpData->clock_identity[4], (unsigned int) ptpData->clock_identity[5],
            (unsigned int) ptpData->clock_identity[6], (unsigned int) ptpData->clock_identity[7]);
    fprintf(stdout, "priority1 %u\n", (unsigned int) ptpData->priority1);
    fprintf(stdout, "clock_class %u\n", (unsigned int) ptpData->clock_class);
    fprintf(stdout, "offset_scaled_log_variance %d\n", (int) ptpData->offset_scaled_log_variance);
    fprintf(stdout, "clock_accuracy %u\n", (unsigned int) ptpData->clock_accuracy);
    fprintf(stdout, "priority2 %u\n", (unsigned int) ptpData->priority2);
    fprintf(stdout, "domain_number %u\n", (unsigned int) ptpData->domain_number);
    fprintf(stdout, "log_sync_interval %d\n", (int) ptpData->log_sync_interval);
    fprintf(stdout, "log_announce_interval %d\n", (int) ptpData->log_announce_interval);
    fprintf(stdout, "log_pdelay_interval %d\n", (int) ptpData->log_pdelay_interval);
    fprintf(stdout, "port_number %u\n\n", (unsigned int) ptpData->port_number);

>>>>>>> 73724444
    fprintf(stdout, "sync count %u\n", ptpData->sync_count);
    fprintf(stdout, "pdelay count %u\n", ptpData->pdelay_count);
    fprintf(stdout, "asCapable %s\n", ptpData->asCapable ? "True" : "False");
    fprintf(stdout, "Port State %d\n", (int)ptpData->port_state);
    fprintf(stdout, "process_id %d\n\n", (int)ptpData->process_id);

    return 0;
}
<|MERGE_RESOLUTION|>--- conflicted
+++ resolved
@@ -100,12 +100,9 @@
     fprintf(stdout, "ml freq offset %Lf\n", ptpData->ml_freqoffset);
     fprintf(stdout, "ls phoffset %" PRIu64 "\n", ptpData->ls_phoffset);
     fprintf(stdout, "ls freq offset %Lf\n", ptpData->ls_freqoffset);
-<<<<<<< HEAD
-    fprintf(stdout, "local time %" PRId64 "\n", ptpData->local_time);
+    fprintf(stdout, "local time %" PRIu64 "\n", ptpData->local_time);
     fprintf(stdout, "clock id %" PRIx64 "\n", ptpData->clock_id);
     fprintf(stdout, "address reg port %d\n", (int)ptpData->addressRegistrationSocketPort);
-=======
-    fprintf(stdout, "local time %llu\n\n", (unsigned long long) ptpData->local_time);
 
     fprintf(stdout, "gptp grandmaster id %02x:%02x:%02x:%02x:%02x:%02x:%02x:%02x\n",
             (unsigned int) ptpData->gptp_grandmaster_id[0], (unsigned int) ptpData->gptp_grandmaster_id[1],
@@ -130,7 +127,6 @@
     fprintf(stdout, "log_pdelay_interval %d\n", (int) ptpData->log_pdelay_interval);
     fprintf(stdout, "port_number %u\n\n", (unsigned int) ptpData->port_number);
 
->>>>>>> 73724444
     fprintf(stdout, "sync count %u\n", ptpData->sync_count);
     fprintf(stdout, "pdelay count %u\n", ptpData->pdelay_count);
     fprintf(stdout, "asCapable %s\n", ptpData->asCapable ? "True" : "False");
