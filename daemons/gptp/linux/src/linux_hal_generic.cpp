--- conflicted
+++ resolved
@@ -51,9 +51,11 @@
 #include <arpa/inet.h>
 #include <sys/time.h>
 
+#define TX_PHY_TIME 184
+#define RX_PHY_TIME 382
+
 net_result gLockErrorStatus = net_succeed;
 
-<<<<<<< HEAD
 class ALockKeeper
 {
 public:
@@ -96,12 +98,9 @@
 };
 
 net_result LinuxNetworkInterface::receive(LinkLayerAddress *addr, uint8_t *payload, 
-	size_t &length,struct phy_delay *delay, uint16_t portNum, Timestamp& ingressTime)
-=======
-net_result LinuxNetworkInterface::nrecv
-( LinkLayerAddress *addr, uint8_t *payload, size_t &length )
->>>>>>> 73724444
-{
+	size_t &length, uint16_t portNum, Timestamp& ingressTime)
+{
+	//GPTP_LOG_VERBOSE("LinuxNetworkInterface::receive  length:%d   portNum:%d", length, portNum);
 	fd_set readfds;
 	int err;
 	struct msghdr msg;
@@ -140,7 +139,6 @@
 
 	struct timeval timeout = { 0, 16000 }; // 16 ms
 
-<<<<<<< HEAD
 	{
 		ALockKeeper keeper(netLock);
 		ret = keeper.GetStatus();
@@ -152,7 +150,7 @@
 			err = select(fileDesc+1, &readfds, NULL, NULL, &timeout);
 			if (err == 0) 
 			{
-				// GPTP_LOG_VERBOSE("LinuxNetworkInterface::nrecv  err == 0 after select"
+				// GPTP_LOG_VERBOSE("LinuxNetworkInterface::receive  err == 0 after select"
 				//  "   fileDesc:%d  timeout.tv_sec: %d timeout.tv_usec: %d", fileDesc, 
 				//  timeout.tv_sec, timeout.tv_usec);
 				ret = net_trfail;
@@ -173,7 +171,7 @@
 			} 
 			else if (!FD_ISSET(fileDesc, &readfds)) 
 			{
-				GPTP_LOG_VERBOSE("LinuxNetworkInterface::nrecv  FD_ISSET  failed");
+				GPTP_LOG_VERBOSE("LinuxNetworkInterface::receive  FD_ISSET  failed");
 				ret = net_trfail;
 			}
 			else
@@ -237,9 +235,7 @@
 						if (nullptr == cmsg)
 						{
 							// There are no headers to process so we need to set the ingress time
-							Timestamp latency(delay->gb_rx_phy_delay, 0, 0);
 							Timestamp device = ingressTime;
-							device = device - latency;
 							gtimestamper->pushRXTimestamp(&device);
 						}
 						else
@@ -250,7 +246,6 @@
 								if (cmsg->cmsg_level == SOL_SOCKET &&
 								 cmsg->cmsg_type == SO_TIMESTAMPING) 
 								{
-									Timestamp latency( delay->gb_rx_phy_delay, 0, 0 );
 									struct timespec *ts_device, *ts_system;
 									Timestamp device, system;
 									ts_system = ((struct timespec *) CMSG_DATA(cmsg)) + 1;
@@ -258,7 +253,6 @@
 									GPTP_LOG_VERBOSE("LinuxNetworkInterface::receive  ts_system.tv_sec:%d  ts_system.tv_nsec:%d", ts_system->tv_sec, ts_system->tv_nsec);
 									ts_device = ts_system + 1; 
 									device = tsToTimestamp( ts_device );
-									device = device - latency;
 									ingressTime = device;
 									GPTP_LOG_VERBOSE("LinuxNetworkInterface::receive  ts_device.tv_sec:%d  ts_device.tv_nsec:%d", ts_device->tv_sec, ts_device->tv_nsec);
 									gtimestamper->pushRXTimestamp( &device );
@@ -269,39 +263,10 @@
 						}
 					}
 				}
-=======
-	err = recvmsg( sd_event, &msg, 0 );
-	if( err < 0 ) {
-		if( errno == ENOMSG ) {
-			GPTP_LOG_ERROR("Got ENOMSG: %s:%d", __FILE__, __LINE__);
-			ret = net_trfail;
-			goto done;
-		}
-		GPTP_LOG_ERROR("recvmsg() failed: %s", strerror(errno));
-		ret = net_fatal;
-		goto done;
-	}
-	*addr = LinkLayerAddress( remote.sll_addr );
-
-	gtimestamper = dynamic_cast<LinuxTimestamperGeneric *>(timestamper);
-	if( err > 0 && !(payload[0] & 0x8) && gtimestamper != NULL ) {
-		/* Retrieve the timestamp */
-		cmsg = CMSG_FIRSTHDR(&msg);
-		while( cmsg != NULL ) {
-			if
-				( cmsg->cmsg_level == SOL_SOCKET &&
-				  cmsg->cmsg_type == SO_TIMESTAMPING ) {
-				struct timespec *ts_device, *ts_system;
-				Timestamp device, system;
-				ts_system = ((struct timespec *) CMSG_DATA(cmsg)) + 1;
-				system = tsToTimestamp( ts_system );
-				ts_device = ts_system + 1; device = tsToTimestamp( ts_device );
-				gtimestamper->pushRXTimestamp( &device );
-				break;
->>>>>>> 73724444
 			}
 		}
 	}
+
 	length = err;
 
 	if (gLockErrorStatus != net_succeed)
@@ -316,29 +281,26 @@
 // Providing an implementation for this but it should never be invoked for the
 // LinuxNetworkInterface.
 net_result LinuxNetworkInterface::nrecv(LinkLayerAddress *addr, uint8_t *payload, 
- size_t &length,struct phy_delay *delay ) 
+ size_t &length) 
 {
 	Timestamp ingressTime;
-	//net_trfail
-	net_result result = receive(addr, payload, length, delay, 319, ingressTime);
+	net_result result = receive(addr, payload, length, 319, ingressTime);
 	result = Filter(result, addr, 0);
 	return result;
 }
 
 net_result LinuxNetworkInterface::nrecvEvent(LinkLayerAddress *addr,
- uint8_t *payload, size_t &length,struct phy_delay *delay,
- Timestamp& ingressTime, IEEE1588Port* port) 
-{
-	net_result result = receive(addr, payload, length, delay, 319, ingressTime);
+ uint8_t *payload, size_t &length, Timestamp& ingressTime, EtherPort* port) 
+{
+	net_result result = receive(addr, payload, length, 319, ingressTime);
 	result = Filter(result, addr, port);
 	return result;
 }
 
 net_result LinuxNetworkInterface::nrecvGeneral(LinkLayerAddress *addr, 
- uint8_t *payload, size_t &length,struct phy_delay *delay, 
- Timestamp& ingressTime, IEEE1588Port* port) 
-{
-	net_result result = receive(addr, payload, length, delay, 320, ingressTime);
+ uint8_t *payload, size_t &length, Timestamp& ingressTime, EtherPort* port) 
+{
+	net_result result = receive(addr, payload, length, 320, ingressTime);
 	result = Filter(result, addr, port);
 	return result;
 }
@@ -394,7 +356,6 @@
 	sd = -1;
 }
 
-<<<<<<< HEAD
 bool LinuxTimestamperGeneric::Adjust(const timeval& tm)
 {
 	bool ok = true;
@@ -422,53 +383,23 @@
 		tv.tv_usec = kMaxAdjust;
 	}
 
-	GPTP_LOG_INFO("BeforeAdjust...++++++++++++++++++++++++++++++++++++++");
-	GPTP_LOG_INFO("tv.tv_sec:%d", tv.tv_sec);
-	GPTP_LOG_INFO("tv.tv_usec:%d", tv.tv_usec);
-
-	// Log time before adjustment
-	logCurrentTime("1");
-	
 	if (adjtime(&tv, &oldAdjTv) < 0) 
 	{
 		GPTP_LOG_ERROR("adjtime failed(%d): %s", errno, strerror(errno));
 		ok = false;
 	}
 
-	// Log time after adjustment
-	logCurrentTime("2");
-
 	return ok;
 }
 
-bool LinuxTimestamperGeneric::Adjust( void *tmx )
+bool LinuxTimestamperGeneric::Adjust( void *tmx ) const
 {
 	if (nullptr == tmx)
 	{
 		GPTP_LOG_INFO("Time adjustment tmx is nullptr");
-=======
-bool LinuxTimestamperGeneric::Adjust( void *tmx ) const {
-	if( syscall(__NR_clock_adjtime, _private->clockid, tmx ) != 0 ) {
-		GPTP_LOG_ERROR("Failed to adjust PTP clock rate");
->>>>>>> 73724444
 		return false;
 	}
 	timex* t = static_cast<timex *>(tmx);
-
-	GPTP_LOG_INFO("BeforeAdjust...");
-	GPTP_LOG_INFO("tmx->modes:%d", t->modes);
-	GPTP_LOG_INFO("tmx->offset:%d", t->offset);
-	GPTP_LOG_INFO("tmx->freq:%d", t->freq);
-	GPTP_LOG_INFO("tmx->tick:%d", t->tick);
-	GPTP_LOG_INFO("tmx->tolerance:%d", t->tolerance);
-	GPTP_LOG_INFO("tmx->maxerror:%d", t->maxerror);
-	GPTP_LOG_INFO("tmx->esterror:%d", t->esterror);
-	GPTP_LOG_INFO("tmx->status:%d", t->status);
-	GPTP_LOG_INFO("tmx->time.tv_sec:%d", t->time.tv_sec);
-	GPTP_LOG_INFO("tmx->time.tv_usec:%d", t->time.tv_usec);
-
-	// Log time before adjustment
-	logCurrentTime("1");
 
 	// This system call works
 	int adjRet = adjtimex(t);
@@ -488,10 +419,6 @@
 	// 	return false;
 	// }
 
-	// Log time after adjustment
-	logCurrentTime("2");
-
-	
 	{
 		struct timeval tv = t->time;
 		time_t theTime;
@@ -504,16 +431,6 @@
 		snprintf(buf, sizeof buf, "%s.%06ld", tmbuf, tv.tv_usec);	
 		GPTP_LOG_INFO("Time adjustment:%s", buf);
 	}
-
-	GPTP_LOG_INFO("AfterAdjust...");
-	GPTP_LOG_INFO("tmx->modes:%d", t->modes);
-	GPTP_LOG_INFO("tmx->offset:%d", t->offset);
-	GPTP_LOG_INFO("tmx->freq:%d", t->freq);
-	GPTP_LOG_INFO("tmx->maxerror:%d", t->maxerror);
-	GPTP_LOG_INFO("tmx->esterror:%d", t->esterror);
-	GPTP_LOG_INFO("tmx->status:%d", t->status);
-	GPTP_LOG_INFO("tmx->time.tv_sec:%d", t->time.tv_sec);
-	GPTP_LOG_INFO("tmx->time.tv_usec:%d", t->time.tv_usec);
 
 	return true;
 }
@@ -535,7 +452,7 @@
 
 
 bool LinuxTimestamperGeneric::HWTimestamper_init(InterfaceLabel *iface_label,
- OSNetworkInterface *iface, IEEE1588Port *port)
+ OSNetworkInterface *iface, EtherPort *port)
 {
 	cross_stamp_good = false;
 	int phc_index;
@@ -597,14 +514,8 @@
 }
 
 int LinuxTimestamperGeneric::HWTimestamper_txtimestamp
-<<<<<<< HEAD
 ( std::shared_ptr<PortIdentity> identity, PTPMessageId messageId, Timestamp &timestamp,
   unsigned &clock_value, bool last ) {
-=======
-( PortIdentity *identity, PTPMessageId messageId, Timestamp &timestamp,
-  unsigned &clock_value, bool last )
-{
->>>>>>> 73724444
 	int err;
 	int ret = GPTP_EC_EAGAIN;
 	struct msghdr msg;
@@ -615,7 +526,7 @@
 		struct cmsghdr cm;
 		char control[256];
 	} control;
-
+  
     if( sd == -1 ) return -1;
 	memset( &msg, 0, sizeof( msg ));
 
