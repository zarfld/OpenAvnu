/******************************************************************************

  Copyright (c) 2009-2012, Intel Corporation
  All rights reserved.

  Redistribution and use in source and binary forms, with or without
  modification, are permitted provided that the following conditions are met:

   1. Redistributions of source code must retain the above copyright notice,
      this list of conditions and the following disclaimer.

   2. Redistributions in binary form must reproduce the above copyright
      notice, this list of conditions and the following disclaimer in the
      documentation and/or other materials provided with the distribution.

   3. Neither the name of the Intel Corporation nor the names of its
      contributors may be used to endorse or promote products derived from
      this software without specific prior written permission.

  THIS SOFTWARE IS PROVIDED BY THE COPYRIGHT HOLDERS AND CONTRIBUTORS "AS IS"
  AND ANY EXPRESS OR IMPLIED WARRANTIES, INCLUDING, BUT NOT LIMITED TO, THE
  IMPLIED WARRANTIES OF MERCHANTABILITY AND FITNESS FOR A PARTICULAR PURPOSE
  ARE DISCLAIMED. IN NO EVENT SHALL THE COPYRIGHT OWNER OR CONTRIBUTORS BE
  LIABLE FOR ANY DIRECT, INDIRECT, INCIDENTAL, SPECIAL, EXEMPLARY, OR
  CONSEQUENTIAL DAMAGES (INCLUDING, BUT NOT LIMITED TO, PROCUREMENT OF
  SUBSTITUTE GOODS OR SERVICES; LOSS OF USE, DATA, OR PROFITS; OR BUSINESS
  INTERRUPTION) HOWEVER CAUSED AND ON ANY THEORY OF LIABILITY, WHETHER IN
  CONTRACT, STRICT LIABILITY, OR TORT (INCLUDING NEGLIGENCE OR OTHERWISE)
  ARISING IN ANY WAY OUT OF THE USE OF THIS SOFTWARE, EVEN IF ADVISED OF THE
  POSSIBILITY OF SUCH DAMAGE.

******************************************************************************/

#include <linux_hal_generic.hpp>
#include <linux_hal_generic_tsprivate.hpp>
#include <sys/select.h>
#include <sys/socket.h>
#include <netpacket/packet.h>
#include <errno.h>
#include <linux/ethtool.h>
#include <net/if.h>
#include <linux/sockios.h>
#include <sys/ioctl.h>
#include <unistd.h>
#include <fcntl.h>
#include <linux/net_tstamp.h>
#include <linux/ptp_clock.h>
#include <syscall.h>
#include <limits.h>

#define TX_PHY_TIME 184
#define RX_PHY_TIME 382

net_result LinuxNetworkInterface::nrecv
( LinkLayerAddress *addr, uint8_t *payload, size_t &length,struct phy_delay *delay ) {
	fd_set readfds;
	int err;
	struct msghdr msg;
	struct cmsghdr *cmsg;
	struct {
		struct cmsghdr cm;
		char control[256];
	} control;
	struct sockaddr_ll remote;
	struct iovec sgentry;
	net_result ret = net_succeed;
	bool got_net_lock;

	LinuxTimestamperGeneric *gtimestamper;

	struct timeval timeout = { 0, 16000 }; // 16 ms

	if( !net_lock.lock( &got_net_lock )) {
		fprintf( stderr, "A Failed to lock mutex\n" );
		return net_fatal;
	}
	if( !got_net_lock ) {
		return net_trfail;
	}

	FD_ZERO( &readfds );
	FD_SET( sd_event, &readfds );

	err = select( sd_event+1, &readfds, NULL, NULL, &timeout );
	if( err == 0 ) {
		ret = net_trfail;
		goto done;
	} else if( err == -1 ) {
		if( err == EINTR ) {
			// Caught signal
			XPTPD_ERROR( "select() recv signal" );
			ret = net_trfail;
			goto done;
		} else {
			XPTPD_ERROR( "select() failed" );
			ret = net_fatal;
			goto done;
    }
	} else if( !FD_ISSET( sd_event, &readfds )) {
		ret = net_trfail;
		goto done;
	}

	memset( &msg, 0, sizeof( msg ));

	msg.msg_iov = &sgentry;
	msg.msg_iovlen = 1;

	sgentry.iov_base = payload;
	sgentry.iov_len = length;

	memset( &remote, 0, sizeof(remote));
	msg.msg_name = (caddr_t) &remote;
	msg.msg_namelen = sizeof( remote );
	msg.msg_control = &control;
	msg.msg_controllen = sizeof(control);

	err = recvmsg( sd_event, &msg, 0 );
	if( err < 0 ) {
		if( errno == ENOMSG ) {
			fprintf( stderr, "Got ENOMSG: %s:%d\n", __FILE__, __LINE__ );
			ret = net_trfail;
			goto done;
		}
		XPTPD_ERROR( "recvmsg() failed: %s", strerror(errno) );
		ret = net_fatal;
		goto done;
	}
	*addr = LinkLayerAddress( remote.sll_addr );

	gtimestamper = dynamic_cast<LinuxTimestamperGeneric *>(timestamper);
	if( err > 0 && !(payload[0] & 0x8) && gtimestamper != NULL ) {
		/* Retrieve the timestamp */
		cmsg = CMSG_FIRSTHDR(&msg);
		while( cmsg != NULL ) {
			if
				( cmsg->cmsg_level == SOL_SOCKET &&
				  cmsg->cmsg_type == SO_TIMESTAMPING ) {
				Timestamp latency( delay->gb_rx_phy_delay, 0, 0 );
				struct timespec *ts_device, *ts_system;
				Timestamp device, system;
				ts_system = ((struct timespec *) CMSG_DATA(cmsg)) + 1;
				system = tsToTimestamp( ts_system );
				ts_device = ts_system + 1; device = tsToTimestamp( ts_device );
				device = device - latency;
				gtimestamper->pushRXTimestamp( &device );
				break;
			}
			cmsg = CMSG_NXTHDR(&msg,cmsg);
		}
	}

	length = err;

 done:
	if( !net_lock.unlock()) {
		fprintf( stderr, "A Failed to unlock, %d\n", err );
		return net_fatal;
	}

	return ret;
}

int findPhcIndex( InterfaceLabel *iface_label ) {
	int sd;
	InterfaceName *ifname;
	struct ethtool_ts_info info;
	struct ifreq ifr;

	if(( ifname = dynamic_cast<InterfaceName *>(iface_label)) == NULL ) {
		fprintf( stderr, "findPTPIndex requires InterfaceName\n" );
		return -1;
	}

	sd = socket( AF_UNIX, SOCK_DGRAM, 0 );
	if( sd < 0 ) {
		fprintf( stderr, "findPTPIndex: failed to open socket\n" );
		return -1;
	}

	memset( &ifr, 0, sizeof(ifr));
	memset( &info, 0, sizeof(info));
	info.cmd = ETHTOOL_GET_TS_INFO;
	ifname->toString( ifr.ifr_name, IFNAMSIZ-1 );
	ifr.ifr_data = (char *) &info;

	if( ioctl( sd, SIOCETHTOOL, &ifr ) < 0 ) {
		fprintf( stderr, "findPTPIndex: ioctl(SIOETHTOOL) failed\n" );
		return -1;
	}

	close(sd);

	return info.phc_index;
}

LinuxTimestamperGeneric::~LinuxTimestamperGeneric() {
	if( _private != NULL ) delete _private;
#ifdef WITH_IGBLIB
	if( igb_private != NULL ) delete igb_private;
#endif
}

LinuxTimestamperGeneric::LinuxTimestamperGeneric() {
	_private = NULL;
#ifdef WITH_IGBLIB
	igb_private = NULL;
#endif
	sd = -1;
}

bool LinuxTimestamperGeneric::Adjust( void *tmx ) {
	if( syscall(__NR_clock_adjtime, _private->clockid, tmx ) != 0 ) {
		XPTPD_ERROR( "Failed to adjust PTP clock rate" );
		return false;
	}
	return true;
}

bool LinuxTimestamperGeneric::HWTimestamper_init
( InterfaceLabel *iface_label, OSNetworkInterface *iface ) {
	cross_stamp_good = false;
	int phc_index;
	char ptp_device[] = PTP_DEVICE;

	_private = new LinuxTimestamperGenericPrivate;

	pthread_mutex_init( &_private->cross_stamp_lock, NULL );

	// Determine the correct PTP clock interface
	phc_index = findPhcIndex( iface_label );
	if( phc_index < 0 ) {
		fprintf( stderr, "Failed to find PTP device index\n" );
		return false;
	}

	snprintf
		( ptp_device+PTP_DEVICE_IDX_OFFS,
		  sizeof(ptp_device)-PTP_DEVICE_IDX_OFFS, "%d", phc_index );
	fprintf( stderr, "Using clock device: %s\n", ptp_device );
	phc_fd = open( ptp_device, O_RDWR );
	if( phc_fd == -1 || (_private->clockid = FD_TO_CLOCKID(phc_fd)) == -1 ) {
		fprintf( stderr, "Failed to open PTP clock device\n" );
		return false;
	}

	if( !resetFrequencyAdjustment() ) {
		XPTPD_ERROR( "Failed to reset (zero) frequency adjustment" );
		return false;
	}

	if( dynamic_cast<LinuxNetworkInterface *>(iface) != NULL ) {
		iface_list.push_front
			( (dynamic_cast<LinuxNetworkInterface *>(iface)) );
	}

	return true;
}

int LinuxTimestamperGeneric::HWTimestamper_txtimestamp
( PortIdentity *identity, uint16_t sequenceId, Timestamp &timestamp,
  unsigned &clock_value, bool last ) {
	int err;
	int ret = GPTP_EC_EAGAIN;
	struct msghdr msg;
	struct cmsghdr *cmsg;
	struct sockaddr_ll remote;
	struct iovec sgentry;
	struct {
		struct cmsghdr cm;
		char control[256];
	} control;
<<<<<<< HEAD
	Timestamp latency( TX_PHY_TIME, 0, 0 );

	if( sd == -1 ) return GPTP_EC_FAILURE;
=======
	struct phy_delay delay_val;
	get_phy_delay (&delay_val);//gets the phy delay

	Timestamp latency( delay_val.gb_tx_phy_delay, 0, 0 );
    if( sd == -1 ) return -1;
>>>>>>> efb69968
	memset( &msg, 0, sizeof( msg ));

	msg.msg_iov = &sgentry;
	msg.msg_iovlen = 1;

	sgentry.iov_base = NULL;
	sgentry.iov_len = 0;

	memset( &remote, 0, sizeof(remote));
	msg.msg_name = (caddr_t) &remote;
	msg.msg_namelen = sizeof( remote );
	msg.msg_control = &control;
	msg.msg_controllen = sizeof(control);

	err = recvmsg( sd, &msg, MSG_ERRQUEUE );
	if( err == -1 ) {
		if( errno == EAGAIN ) {
			ret = GPTP_EC_EAGAIN;
			goto done;
		}
		else {
			ret = GPTP_EC_FAILURE;
			goto done;
		}
	}

	// Retrieve the timestamp
	cmsg = CMSG_FIRSTHDR(&msg);
	while( cmsg != NULL ) {
		if( cmsg->cmsg_level == SOL_SOCKET &&
			cmsg->cmsg_type == SO_TIMESTAMPING ) {
			struct timespec *ts_device, *ts_system;
			Timestamp device, system;
			ts_system = ((struct timespec *) CMSG_DATA(cmsg)) + 1;
			system = tsToTimestamp( ts_system );
			ts_device = ts_system + 1; device = tsToTimestamp( ts_device );
			system._version = version;
			device = device + latency;
			device._version = version;
			timestamp = device;
			ret = 0;
			break;
		}
		cmsg = CMSG_NXTHDR(&msg,cmsg);
	}

	if( ret != 0 ) {
		fprintf( stderr, "Received a error message, but didn't find a valid timestamp\n" );
	}

 done:
	if( ret == 0 || last ) {
		net_lock->unlock();
	}

	return ret;
}

bool LinuxTimestamperGeneric::post_init( int ifindex, int sd, TicketingLock *lock ) {
	int timestamp_flags = 0;
	struct ifreq device;
	struct hwtstamp_config hwconfig;
	int err;

	this->sd = sd;
	this->net_lock = lock;

	memset( &device, 0, sizeof(device));
	device.ifr_ifindex = ifindex;
	err = ioctl( sd, SIOCGIFNAME, &device );
	if( err == -1 ) {
		XPTPD_ERROR
			( "Failed to get interface name: %s", strerror( errno ));
		return false;
	}

	device.ifr_data = (char *) &hwconfig;
	memset( &hwconfig, 0, sizeof( hwconfig ));
	hwconfig.rx_filter = HWTSTAMP_FILTER_PTP_V2_EVENT;
	hwconfig.tx_type = HWTSTAMP_TX_ON;
	err = ioctl( sd, SIOCSHWTSTAMP, &device );
	if( err == -1 ) {
		XPTPD_ERROR
			( "Failed to configure timestamping: %s", strerror( errno ));
		return false;
	}

	timestamp_flags |= SOF_TIMESTAMPING_TX_HARDWARE;
	timestamp_flags |= SOF_TIMESTAMPING_RX_HARDWARE;
	timestamp_flags |= SOF_TIMESTAMPING_SYS_HARDWARE;
	timestamp_flags |= SOF_TIMESTAMPING_RAW_HARDWARE;
	err = setsockopt
		( sd, SOL_SOCKET, SO_TIMESTAMPING, &timestamp_flags,
		  sizeof(timestamp_flags) );
	if( err == -1 ) {
		XPTPD_ERROR
			( "Failed to configure timestamping on socket: %s",
			  strerror( errno ));
		return false;
	}

	return true;
}

#define MAX_NSEC 1000000000

/* Return *a - *b */
static inline ptp_clock_time pct_diff
( struct ptp_clock_time *a, struct ptp_clock_time *b ) {
	ptp_clock_time result;
	if( a->nsec >= b->nsec ) {
		result.nsec = a->nsec - b->nsec;
	} else {
		--a->sec;
		result.nsec = (MAX_NSEC - b->nsec) + a->nsec;
	}
	result.sec = a->sec - b->sec;

	return result;
}

static inline int64_t pctns(struct ptp_clock_time t)
{
	return t.sec * 1000000000LL + t.nsec;
}

static inline Timestamp pctTimestamp( struct ptp_clock_time *t ) {
	Timestamp result;

	result.seconds_ls = t->sec & 0xFFFFFFFF;
	result.seconds_ms = t->sec >> sizeof(result.seconds_ls)*8;
	result.nanoseconds = t->nsec;

	return result;
}

bool LinuxTimestamperGeneric::HWTimestamper_gettime
( Timestamp *system_time, Timestamp *device_time, uint32_t *local_clock,
  uint32_t *nominal_clock_rate ) {
	unsigned i;
	struct ptp_sys_offset offset;
	struct ptp_clock_time *pct;
	struct ptp_clock_time *system_time_l, *device_time_l;

	int64_t interval = LLONG_MAX;

	if( phc_fd != -1 ) {
		memset( &offset, 0, sizeof(offset));
		offset.n_samples = PTP_MAX_SAMPLES;
		ioctl( phc_fd, PTP_SYS_OFFSET, &offset );

		pct = &offset.ts[0];
		for( i = 0; i < offset.n_samples; ++i ) {
			int64_t interval_t;
			interval_t = pctns(pct_diff( pct+2*i+2, pct+2*i ));
			if( interval_t < interval ) {
				system_time_l = pct+2*i;
				device_time_l = pct+2*i+1;
				interval = interval_t;
			}
		}

		*device_time = pctTimestamp( device_time_l );
		*system_time = pctTimestamp( system_time_l );

		return true;
	}

	return false;
}<|MERGE_RESOLUTION|>--- conflicted
+++ resolved
@@ -270,17 +270,11 @@
 		struct cmsghdr cm;
 		char control[256];
 	} control;
-<<<<<<< HEAD
-	Timestamp latency( TX_PHY_TIME, 0, 0 );
-
-	if( sd == -1 ) return GPTP_EC_FAILURE;
-=======
-	struct phy_delay delay_val;
+    struct phy_delay delay_val;
 	get_phy_delay (&delay_val);//gets the phy delay
 
 	Timestamp latency( delay_val.gb_tx_phy_delay, 0, 0 );
     if( sd == -1 ) return -1;
->>>>>>> efb69968
 	memset( &msg, 0, sizeof( msg ));
 
 	msg.msg_iov = &sgentry;
