--- conflicted
+++ resolved
@@ -129,8 +129,8 @@
 #endif
 }
 
-static IEEE1588Clock *pClock = NULL;
-static EtherPort *pPort = NULL;
+static IEEE1588Clock *pClock = nullptr;
+static EtherPort *pPort = nullptr;
 
 int main(int argc, char **argv)
 {
@@ -146,18 +146,18 @@
 	uint8_t priority1 = 248;
 	bool override_portstate = false;
 	PortState port_state = PTP_SLAVE;
-	char *restoredata = NULL;
-	char *restoredataptr = NULL;
+
+	char *restoredata = nullptr;
+	char *restoredataptr = nullptr;
 	off_t restoredatalength = 0;
 	off_t restoredatacount = 0;
 	bool restorefailed = false;
-	LinuxIPCArg *ipc_arg = NULL;
+	LinuxIPCArg *ipc_arg = nullptr;
 	bool use_config_file = false;
 	char config_file_path[512];
 	memset(config_file_path, 0, 512);
 
-	GPTPPersist *pGPTPPersist = NULL;
-	LinuxThreadFactory *thread_factory = new LinuxThreadFactory();
+	GPTPPersist *pGPTPPersist = nullptr;
 
 	// Block SIGUSR1
 	{
@@ -172,10 +172,6 @@
 
 	GPTP_LOG_REGISTER();
 	GPTP_LOG_INFO("gPTP starting");
-	if (watchdog_setup(thread_factory) != 0) {
-		GPTP_LOG_ERROR("Watchdog handler setup error");
-		return -1;
-	}
 	phy_delay_map_t ether_phy_delay;
 	bool input_delay=false;
 
@@ -195,24 +191,27 @@
 	portInit.thread_factory = NULL;
 	portInit.timer_factory = NULL;
 	portInit.lock_factory = NULL;
-<<<<<<< HEAD
 	portInit.smoothRateChange = true;
-=======
 	portInit.syncReceiptThreshold =
 		CommonPort::DEFAULT_SYNC_RECEIPT_THRESH;
 	portInit.neighborPropDelayThreshold =
 		CommonPort::NEIGHBOR_PROP_DELAY_THRESH;
->>>>>>> 73724444
 
 	LinuxNetworkInterfaceFactory *default_factory =
 		new LinuxNetworkInterfaceFactory;
 	OSNetworkInterfaceFactory::registerFactory
 		(factory_name_t("default"), default_factory);
+	LinuxThreadFactory *thread_factory = new LinuxThreadFactory();
 	LinuxTimerQueueFactory *timerq_factory = new LinuxTimerQueueFactory();
 	LinuxLockFactory *lock_factory = new LinuxLockFactory();
 	LinuxTimerFactory *timer_factory = new LinuxTimerFactory();
 	LinuxConditionFactory *condition_factory = new LinuxConditionFactory();
 	LinuxSharedMemoryIPC *ipc = new LinuxSharedMemoryIPC();
+
+	if (watchdog_setup(thread_factory) != 0) {
+		GPTP_LOG_ERROR("Watchdog handler setup error");
+		return -1;
+	}
 
 	/* Create Low level network interface object */
 	if( argc < 2 ) {
@@ -371,19 +370,15 @@
 	}
 
 #ifdef ARCH_INTELCE
-	EtherTimestamper *timestamper = new LinuxTimestamperIntelCE();
+	EtherTimestamper  *timestamper = new LinuxTimestamperIntelCE();
 #else
-<<<<<<< HEAD
-	HWTimestamper *timestamper = new LinuxTimestamperGeneric();
+	EtherTimestamper  *timestamper = new LinuxTimestamperGeneric();
 	#ifdef RPI
 		std::shared_ptr<LinuxThreadFactory> pulseThreadFactory = 
 	 	 std::make_shared<LinuxThreadFactory>();
 		LinuxTimestamperGeneric* ts = static_cast<LinuxTimestamperGeneric*>(timestamper);
 		ts->PulseThreadFactory(pulseThreadFactory);
 	#endif
-=======
-	EtherTimestamper *timestamper = new LinuxTimestamperGeneric();
->>>>>>> 73724444
 #endif
 
 
@@ -396,17 +391,6 @@
 		perror("pthread_sigmask()");
 		GPTP_LOG_UNREGISTER();
 		return -1;
-	}
-
-	pClock = new IEEE1588Clock
-		( false, syntonize, priority1, timerq_factory, ipc,
-		  lock_factory );
-
-	if( restoredataptr != NULL ) {
-		if( !restorefailed )
-			restorefailed =
-				!pClock->restoreSerializedState( restoredataptr, &restoredatacount );
-		restoredataptr = ((char *)restoredata) + (restoredatalength - restoredatacount);
 	}
 
 	// TODO: The setting of values into temporary variables should be changed to
@@ -420,13 +404,10 @@
 	portInit.timer_factory = timer_factory;
 	portInit.lock_factory = lock_factory;
 
-<<<<<<< HEAD
-	pPort = new IEEE1588Port(&portInit);
+	pPort = new EtherPort(&portInit);
 
 	GPTP_LOG_INFO("smoothRateChange: %s", (pPort->SmoothRateChange() ? "true" : "false"));
 	
-=======
->>>>>>> 73724444
 	if(use_config_file)
 	{
 		GptpIniParser iniParser(config_file_path);
@@ -451,21 +432,16 @@
 #ifndef APTP
 			/* If using config file, set the neighborPropDelayThresh.
 			 * Otherwise it will use its default value (800ns) */
-<<<<<<< HEAD
-			pPort->setNeighPropDelayThresh(iniParser.getNeighborPropDelayThresh());
-#endif
-
-			pPort->setClockPriority1(iniParser.getPriority1());
-=======
 			portInit.neighborPropDelayThreshold =
 				iniParser.getNeighborPropDelayThresh();
->>>>>>> 73724444
+#endif
+
+			priority1 = iniParser.getPriority1();
 
 			/* If using config file, set the syncReceiptThreshold, otherwise
 			 * it will use the default value (SYNC_RECEIPT_THRESH)
 			 */
-			portInit.syncReceiptThreshold =
-				iniParser.getSyncReceiptThresh();
+			pPort->setSyncReceiptThresh(iniParser.getSyncReceiptThresh());
 
 			pPort->setSyncInterval(iniParser.getInitialLogSyncInterval());
 			GPTP_LOG_VERBOSE("pPort->getSyncInterval:%d", pPort->getSyncInterval());
@@ -491,8 +467,6 @@
 
 	}
 
-	pPort = new EtherPort(&portInit);
-
 	if (!pPort->init_port()) {
 		GPTP_LOG_ERROR("failed to initialize port");
 		GPTP_LOG_UNREGISTER();
@@ -510,17 +484,20 @@
 		ipc = nullptr;
 	}
 
-	if (ipc_arg != nullptr)
+	delete ipc_arg;
+	ipc_arg = nullptr;
+
+	pClock = new IEEE1588Clock(false, syntonize, priority1, timerq_factory, ipc,
+	  lock_factory);
+
+	pPort->setClock(pClock);
+
+	if (restoredataptr != nullptr)
 	{
-		delete ipc_arg;
-		ipc_arg = nullptr;
-	}
-
-	if( restoredataptr != NULL ) {
-		if( !restorefailed ) {
-			restorefailed = !pPort->restoreSerializedState( restoredataptr, &restoredatacount );
-			GPTP_LOG_INFO("Persistent port data restored: asCapable:%d, port_state:%d, one_way_delay:%lld",
-						  pPort->getAsCapable(), pPort->getPortState(), pPort->getLinkDelay());
+		if (!restorefailed)
+		{
+			restorefailed =
+				!pClock->restoreSerializedState( restoredataptr, &restoredatacount );
 		}
 		restoredataptr = ((char *)restoredata) + (restoredatalength - restoredatacount);
 	}
@@ -610,10 +587,8 @@
 		}
 	}
 
-	if (ipc != nullptr)
-	{
-		delete ipc;
-	}
+	delete ipc;
+	ipc = nullptr;
 
 	GPTP_LOG_UNREGISTER();
 	return 0;
