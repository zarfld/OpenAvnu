/******************************************************************************

  Copyright (c) 2009-2012, Intel Corporation
  All rights reserved.

  Redistribution and use in source and binary forms, with or without
  modification, are permitted provided that the following conditions are met:

   1. Redistributions of source code must retain the above copyright notice,
      this list of conditions and the following disclaimer.

   2. Redistributions in binary form must reproduce the above copyright
      notice, this list of conditions and the following disclaimer in the
      documentation and/or other materials provided with the distribution.

   3. Neither the name of the Intel Corporation nor the names of its
      contributors may be used to endorse or promote products derived from
      this software without specific prior written permission.

  THIS SOFTWARE IS PROVIDED BY THE COPYRIGHT HOLDERS AND CONTRIBUTORS "AS IS"
  AND ANY EXPRESS OR IMPLIED WARRANTIES, INCLUDING, BUT NOT LIMITED TO, THE
  IMPLIED WARRANTIES OF MERCHANTABILITY AND FITNESS FOR A PARTICULAR PURPOSE
  ARE DISCLAIMED. IN NO EVENT SHALL THE COPYRIGHT OWNER OR CONTRIBUTORS BE
  LIABLE FOR ANY DIRECT, INDIRECT, INCIDENTAL, SPECIAL, EXEMPLARY, OR
  CONSEQUENTIAL DAMAGES (INCLUDING, BUT NOT LIMITED TO, PROCUREMENT OF
  SUBSTITUTE GOODS OR SERVICES; LOSS OF USE, DATA, OR PROFITS; OR BUSINESS
  INTERRUPTION) HOWEVER CAUSED AND ON ANY THEORY OF LIABILITY, WHETHER IN
  CONTRACT, STRICT LIABILITY, OR TORT (INCLUDING NEGLIGENCE OR OTHERWISE)
  ARISING IN ANY WAY OUT OF THE USE OF THIS SOFTWARE, EVEN IF ADVISED OF THE
  POSSIBILITY OF SUCH DAMAGE.

******************************************************************************/

#ifndef AVBTS_OSNET_HPP
#define AVBTS_OSNET_HPP

#include <algorithm>
#include <cstdlib>
#include <stdint.h>
#include <string.h>
#include <map>
#include <ieee1588.hpp>
#include <ptptypes.hpp>
#include <arpa/inet.h>
#include <sstream>

#include "macaddress.hpp"

/**@file*/

class CommonTimestamper;

#define FACTORY_NAME_LENGTH 48		/*!< Factory name maximum length */
#define DEFAULT_TIMEOUT 1			/*!< Default timeout in milliseconds*/

/**
 * @brief LinkLayerAddress Class
 * Provides methods for initializing and comparing ethernet addresses.
 */
class LinkLayerAddress : public InterfaceLabel
{
 public:
	/**
	 * @brief Default constructor
	 */
	LinkLayerAddress()
	{
	};

	LinkLayerAddress(const std::string& ip, uint16_t portNumber);

	/**
	 * @brief Receives a 64bit scalar address and initializes its internal octet
	 * array with the first 48 bits.
	 * @param address_scalar 64 bit address
	 */
	LinkLayerAddress(uint64_t address_scalar)
	{
		uint8_t *ptr;
		address_scalar <<= 16;

		for (ptr = fIpv6Addr; ptr < fIpv6Addr + ETHER_ADDR_OCTETS; ++ptr) {
			*ptr = (address_scalar & 0xFF00000000000000ULL) >> 56;
			address_scalar <<= 8;
		}
	}

	LinkLayerAddress(const sockaddr &other)
	{
		if (AF_INET == other.sa_family)
		{
			fIpVersion = 4;
			const sockaddr_in *dest = reinterpret_cast<const sockaddr_in*>(&other);
			//ok = inet_pton(AF_INET, other.sa_data, &(dest->sin_addr);
			fIpv4Addr = dest->sin_addr.s_addr;

			char buf[INET_ADDRSTRLEN];
			in_addr source;
			source.s_addr = fIpv4Addr;
			inet_ntop(AF_INET, &source, buf, sizeof(buf));

			GPTP_LOG_VERBOSE("LinkLayerAddress::LinkLayerAddress  sockaddr  ipv4  rawAddress:%s", buf);
		}
		else if (AF_INET6 == other.sa_family)
		{
			fIpVersion = 6;
	      const sockaddr_in6 *dest = reinterpret_cast<const sockaddr_in6*>(&other);
	      //ok = inet_pton(AF_INET6, other.sa_data, &(dest->sin6_addr));
	      memcpy(fIpv6Addr, dest->sin6_addr.s6_addr, sizeof(dest->sin6_addr.s6_addr));

			char buf[INET6_ADDRSTRLEN];
			inet_ntop(AF_INET6, &(dest->sin6_addr.s6_addr), buf, sizeof(buf));
			GPTP_LOG_VERBOSE("LinkLayerAddress::LinkLayerAddress  sockaddr  ipv6  rawAddress:%s", buf);
		}
		else
		{
			GPTP_LOG_ERROR("Error constructing LinkLayAddress from sockaddr, "
			 "invalid family %d", other.sa_family);	
		}

		GPTP_LOG_VERBOSE("LinkLayerAddress::LinkLayerAddress  sockaddr  address:%s", AddressString().c_str());
	}

	LinkLayerAddress(const sockaddr_in &other)
	{
	   memset(fIpv6Addr, 0, sizeof(fIpv6Addr));
	   fIpv4Addr = 0;
		fIpVersion = 4;

		char buf[INET_ADDRSTRLEN];
		const char* resultBuf = inet_ntop(other.sin_family, &other.sin_addr, buf, sizeof(buf));
		if (nullptr == resultBuf)
		{
			GPTP_LOG_ERROR("Error constructing LinkLayAddress from sockaddr_in6.");
		}
		else
		{
			GPTP_LOG_VERBOSE("LinkLayerAddress ctor  ipv4  addrStr:%s  sin_port:%d  "
				"sin_family:%d", buf, other.sin_port, other.sin_family);

			fIpv4Addr = other.sin_addr.s_addr;
		}
		//memset(&fIpv4Addr, 0, sizeof(fIpv4Addr));
		//ParseIpAddress(buf, fIpv4Addr, ETHER_ADDR_OCTETS, ".");
	}

	LinkLayerAddress(const sockaddr_in6 &other)
	{
	   memset(fIpv6Addr, 0, sizeof(fIpv6Addr));
	   fIpv4Addr = 0;
		fIpVersion = 6;

		char buf[INET6_ADDRSTRLEN];
		const char* resultBuf = inet_ntop(other.sin6_family, &other.sin6_addr, buf, sizeof(buf));
		if (nullptr == resultBuf)
		{
			GPTP_LOG_ERROR("Error constructing LinkLayAddress from sockaddr_in6.");
		}
		else
		{
			GPTP_LOG_VERBOSE("LinkLayerAddress ctor  ipv6  addrStr:%s  sin6_port:%d  "
				"sin6_family:%d", buf, other.sin6_port, other.sin6_family);

			FixBSDLinkLocal(other);
		}

	}
	/**
	 * @brief Receives an address as an array of octets
	 * and copies the first 6 over the internal ethernet address.
	 * @param address_octet_array Array of octets containing the address
	 */
	LinkLayerAddress(uint8_t * address_octet_array)
	{
	   memset(fIpv6Addr, 0, sizeof(fIpv6Addr));
	   fIpv4Addr = 0;

		uint8_t *ptr = fIpv6Addr;
		uint8_t *dest = ptr;
		if (nullptr == address_octet_array)
		{
			return;
		}

		for (; ptr < dest + ETHER_ADDR_OCTETS; ++ptr, ++address_octet_array)
		{
			*ptr = *address_octet_array;
		}
	}

	/**
	 * @brief  Operator '==' overloading method.
	 * It provides a comparison between cmp and the class ethernet address defined
	 * at its constructor.
	 * @param  cmp Value to be compared against.
	 * @return TRUE if they are equal; FALSE otherwise.
	 */
	bool operator==(const LinkLayerAddress & cmp) const 
	{
		return (4 == fIpVersion 
		 ? fIpv4Addr == cmp.fIpv4Addr
		 : 0 == memcmp(fIpv6Addr, cmp.fIpv6Addr, IPV6_ADDR_OCTETS)) &&
		 cmp.fPort == fPort;
	}

	/**
	 * @brief  Operator '<' overloading method.
	 ** It provides a comparison between cmp and the class ethernet address defined
	 * at its constructor.
	 * @param  cmp Value to be compared against.
	 * @return TRUE if cmp is lower than addr, FALSE otherwise.
	 */
	bool operator <(const LinkLayerAddress & cmp) const
	{
		return 4 == fIpVersion 
		 ? fIpv4Addr < cmp.fIpv4Addr
		 : memcmp(fIpv6Addr, cmp.fIpv6Addr, IPV6_ADDR_OCTETS) < 0;
	}

	/**
	 * @brief  Operator '>' overloading method.
	 ** It provides a comparison between cmp and the class ethernet address defined
	 * at its constructor.
	 * @param  cmp Value to be compared against.
	 * @return TRUE if cmp is bigger than addr, FALSE otherwise.
	 */
	bool operator>(const LinkLayerAddress & cmp) const
	{
		return 4 == fIpVersion
		 ? fIpv4Addr > cmp.fIpv4Addr
		 : memcmp(fIpv6Addr, cmp.fIpv6Addr, IPV6_ADDR_OCTETS) > 0;
	}

	/**
	 * @brief  Gets bytes from ethernet address of
	 * object LinkLayerAddress.
	 * @param  address_octet_array [out] Pointer to store the
	 * ethernet address information.
	 * @return void
	 */
	void toOctetArray(uint8_t * address_octet_array, size_t octetSize)
	{
		if (nullptr == address_octet_array)
		{
			return;
		}

		if (4 == fIpVersion)
		{
			char buf[ETHER_ADDR_OCTETS];
			in_addr source;
			source.s_addr = fIpv4Addr;
			inet_ntop(AF_INET, &source, buf, sizeof(buf));
			ParseIpAddress(buf, address_octet_array, octetSize, ".");
		}
		else
		{
			sockaddr_in6 other;
			memcpy(other.sin6_addr.s6_addr, fIpv6Addr, sizeof(fIpv6Addr));
			std::string address = FixBSDLinkLocal(other);			
			ParseIpAddress(address, address_octet_array, octetSize, ":");
		}
	}

	void getAddress(in_addr *dest)
	{
		if (fIpVersion != 4)
		{
			GPTP_LOG_ERROR("Invalid coversion...This address is version %d but "
			 "converting to 4", fIpVersion);
			return;
		}

		// Convert the raw values to a string for use with inet_pton
		std::string address = AddressString();

		GPTP_LOG_VERBOSE("address:%s", address.c_str());

		// Convert the address eg "192.168.0.189"
		inet_pton(AF_INET, address.c_str(), dest);
	}

	void getAddress(in6_addr *dest)
	{
		std::string address = AddressString();
		GPTP_LOG_VERBOSE("fIpVersion:%d   address:%s", fIpVersion, address.c_str());

		inet_pton(AF_INET6, address.c_str(), dest);
	}

	uint16_t Port() const
	{
		return fPort;
	}

	void Port(uint16_t number)
	{
		fPort = number;
	}

	const std::string AddressString()
	{
		std::string address;

		if (4 == fIpVersion)
		{
			char buf[INET_ADDRSTRLEN];
			in_addr source;
			source.s_addr = fIpv4Addr;
			inet_ntop(AF_INET, &source, buf, sizeof(buf));
			address = buf;
		}
		else
		{
			sockaddr_in6 other;
			memcpy(other.sin6_addr.s6_addr, fIpv6Addr, sizeof(fIpv6Addr));
			address = FixBSDLinkLocal(other);
		}

		GPTP_LOG_VERBOSE("AddressString  fIpVersion:%d address:%s", fIpVersion, address.c_str());

		return address;
	}

	int IpVersion() const
	{
		return fIpVersion;
	}

private:
	const std::string FixBSDLinkLocal(const sockaddr_in6& other)
	{
		char buf[INET6_ADDRSTRLEN];
		inet_ntop(AF_INET6, &other.sin6_addr, buf, sizeof(buf));
		std::string address = buf;

		// On BSD based platforms, the scope ID is embedded into the address
		// itself for link local addresses as the second 16 bit word so we need
		// to remove it - it can't be used on POSIX conformant platforms.
		// !!!...
		// This assumes link local addresses, all bets are off for global
		// addresses.
		// ...!!!
		size_t pos = address.find(":");
		std::string first = address.substr(0, pos);
		if (pos != std::string::npos && ("fe80" == first || "FE80" == first) &&
		 address.substr(pos + 1, 1) != ":")
		{
			std::string rest = address.substr(address.find(":", pos + 1));
			address = first + rest;
			in6_addr dest;
			inet_pton(AF_INET6, address.c_str(), &dest);
			memcpy(fIpv6Addr, dest.s6_addr, sizeof(dest.s6_addr));
		}
		else
		{
			memset(fIpv6Addr, 0, sizeof(fIpv6Addr));
			memcpy(fIpv6Addr, other.sin6_addr.s6_addr, sizeof(other.sin6_addr.s6_addr));
			//ParseIpAddress(buf, fIpv6Addr, IPV6_ADDR_OCTETS, ":");
		}

		GPTP_LOG_VERBOSE("FixBSDLinkLocal    address:%s", address.c_str());

		return address;
	}

	void ParseIpAddress(const std::string& ip, uint8_t * destination,
 	 size_t maxSize, const std::string& token)
	{
		size_t start = 0;
		size_t end = 0;
		size_t idx = 0;
		uint8_t *p = destination;
		int base = ":" == token ? 16 : 10;
		size_t length;

		while (idx < maxSize)
		{
			end = ip.find(token, start);
			if (std::string::npos == end)
			{
				*p = std::stoi(ip.substr(start), 0, base);
				break;
			}
			else
			{
			   length = end - start;
			   if (length > 0)
			   {
			      *p = std::stoi(ip.substr(start, length), 0, base);
			   }
			}
			++idx;
			++p;
			start = end + 1;
		}
	}


 private:
	uint32_t fIpv4Addr;
	uint8_t fIpv6Addr[IPV6_ADDR_OCTETS];
	uint16_t fPort;
	int fIpVersion;
};

/**
 * @brief Provides methods for dealing with the network interface name
 * @todo: Destructor doesnt delete this->name.
 */
class InterfaceName: public InterfaceLabel {
 private:
	//!< Interface name
	char *name;
 public:
	/**
	 * @brief Default constructor
	 */
	InterfaceName() { }
	/**
	 * @brief Initializes Interface name with name and size lenght+1
	 * @param name [in] String with the interface name
	 * @param length Size of name
	 */
	InterfaceName(char *name, int length) {
		this->name = new char[length + 1];
		PLAT_strncpy(this->name, name, length);
	}
	~InterfaceName() {
		delete(this->name);
	}

	/**
	 * @brief  Operator '==' overloading method.
	 * Compares parameter cmp to the interface name
	 * @param  cmp String to be compared
	 * @return TRUE if they are equal, FALSE otherwise
	 */
	bool operator==(const InterfaceName & cmp) const {
		return strcmp(name, cmp.name) == 0 ? true : false;
	}

	/**
	 * @brief  Operator '<' overloading method.
	 * Compares cmp to the interface name
	 * @param  cmp String to be compared
	 * @return TRUE if interface name is found to be less than cmd. FALSE otherwise
	 */
	bool operator<(const InterfaceName & cmp)const {
		return strcmp(name, cmp.name) < 0 ? true : false;
	}

	/**
	 * @brief  Operator '>' overloading method.
	 * Compares cmp to the interface name
	 * @param  cmp String to be compared
	 * @return TRUE if the interface name is found to be greater than cmd. FALSE otherwise
	 */
	bool operator>(const InterfaceName & cmp)const {
		return strcmp(name, cmp.name) > 0 ? true : false;
	}

	/**
	 * @brief  Gets interface name from the class' internal variable
	 * @param  string [out] String to store interface's name
	 * @param  length Length of string
	 * @return TRUE if length is greater than size of interface name plus one. FALSE otherwise.
	 */
	bool toString(char *string, size_t length) {
		if(string == NULL)
			return false;

		if (length >= strlen(name) + 1) {
			PLAT_strncpy(string, name, length);
			return true;
		}
		return false;
	}

	const std::string Name() const
	{
		return name;
	}
};

/**
 * @brief Provides a generic class to be used as a key to create factory maps.
 */
class factory_name_t {
 private:
	/*<! Factory name*/
	char name[FACTORY_NAME_LENGTH];
	factory_name_t();
 public:
	/**
	 * @brief Assign a name to the factory_name
	 * @param name_a [in] Name to be assigned to the object
	 */
	factory_name_t(const char *name_a) {
		PLAT_strncpy(name, name_a, FACTORY_NAME_LENGTH - 1);
	}

	/**
	 * @brief  Operator '==' overloading method
	 * Compares cmp to the factory name
	 * @param  cmp String to be compared
	 * @return TRUE if they are equal, FALSE otherwise
	 */
	bool operator==(const factory_name_t & cmp) {
		return strcmp(cmp.name, this->name) == 0 ? true : false;
	}

	/**
	 * @brief  Operator '<' overloading method
	 * Compares cmp to the factory name
	 * @param  cmp String to be compared
	 * @return TRUE if the factory_name is to be found less than cmp, FALSE otherwise
	 */
	bool operator<(const factory_name_t & cmp)const {
		return strcmp(cmp.name, this->name) < 0 ? true : false;
	}

	/**
	 * @brief  Operator '>' overloading method
	 * Compares cmp to the factory name
	 * @param  cmp String to be compared
	 * @return TRUE if the factory_name is to be found greater than cmp, FALSE otherwise
	 */
	bool operator>(const factory_name_t & cmp)const {
		return strcmp(cmp.name, this->name) > 0 ? true : false;
	}
};

/**
 * @brief Enumeration net_result:
 * 	- net_trfail
 * 	- net_fatal
 * 	- net_succeed
 */
typedef enum { net_trfail, net_fatal, net_succeed } net_result;


/**
 * @brief Enumeration net_link_event:
 * 	- net_linkup
 * 	- net_linkdown
 */
typedef enum { NET_LINK_EVENT_DOWN, NET_LINK_EVENT_UP, NET_LINK_EVENT_FAIL } net_link_event;

/**
 * @brief Provides a generic network interface
 */
class OSNetworkInterface {
 public:
	 /**
	  * @brief Sends a packet to a remote address
	  * @param addr [in] Remote link layer address
	  * @param etherType [in] The EtherType of the message
	  * @param payload [in] Data buffer
	  * @param length Size of data buffer
	  * @param timestamp TRUE if to use the event socket with the PTP multicast address. FALSE if to use
	  * a general socket.
	  */
	 virtual net_result send
		(LinkLayerAddress * addr, uint16_t etherType, uint8_t * payload, size_t length,
		  bool timestamp) = 0;

	 /**
	  * @brief  Receives data
	  * @param  addr [out] Destination Mac Address
	  * @param  payload [out] Payload received
	  * @param  length [out] Received length
	  * @return net_result enumeration
	  */
	 virtual net_result nrecv
	 ( LinkLayerAddress *addr, uint8_t *payload, size_t &length ) = 0;

	 /**
	  * @brief  Receives data from port 319
	  * @param  addr [out] Destination Mac Address
	  * @param  payload [out] Payload received
	  * @param  length [out] Received length
	  * @return net_result enumeration
	  */
	 virtual net_result nrecvEvent
		(LinkLayerAddress * addr, uint8_t * payload, size_t & length, struct phy_delay *delay, Timestamp& ingressTime, IEEE1588Port* port) = 0;

	 /**
	  * @brief  Receives data from port 320
	  * @param  addr [out] Destination Mac Address
	  * @param  payload [out] Payload received
	  * @param  length [out] Received length
	  * @return net_result enumeration
	  */
	 virtual net_result nrecvGeneral
		(LinkLayerAddress * addr, uint8_t * payload, size_t & length, struct phy_delay *delay, Timestamp& ingressTime, IEEE1588Port* port) = 0;

	 /**
	  * @brief Get Link Layer address (mac address)
	  * @param addr [out] Link Layer address
	  * @return void
	  */
	 virtual void getMacAddress(AMacAddress * addr) = 0;

	 /**
	  * @brief Watch for netlink changes.
	  */
	 virtual void watchNetLink( CommonPort *pPort ) = 0;

	 /**
	  * @brief  Provides generic method for getting the payload offset
	  */
	 virtual unsigned getPayloadOffset() = 0;

	 /**
	  * @brief Native support for polimorphic destruction
	  */
	 virtual ~OSNetworkInterface() = 0;

	 virtual void LogLockState() {}

	 virtual bool IsWireless(const std::string& netInterfaceName) const
	 {
	 	return false;
	 }
};

inline OSNetworkInterface::~OSNetworkInterface() {}

class OSNetworkInterfaceFactory;

/**
 * @brief Provides a map for the OSNetworkInterfaceFactory::registerFactory method
 */
typedef std::map < factory_name_t, OSNetworkInterfaceFactory * >FactoryMap_t;

/**
 * @brief Builds and registers a network interface
 */
class OSNetworkInterfaceFactory {
 public:
	 /**
	  * @brief  Registers network factory
	  * @param id
	  * @param factory Factory name
	  * @return TRUE success, FALSE when could not register it.
	  */
	static bool registerFactory
	(factory_name_t id, OSNetworkInterfaceFactory * factory) {
		FactoryMap_t::iterator iter = factoryMap.find(id);
		if (iter != factoryMap.end())
			return false;
		factoryMap[id] = factory;
		return true;
	}

	/**
	 * @brief Builds the network interface
	 * @param iface [out] Pointer to interface name
	 * @param id Factory name index
	 * @param iflabel Interface label
	 * @param timestamper CommonTimestamper class pointer
	 * @return TRUE ok, FALSE error.
	 */
<<<<<<< HEAD
	static bool buildInterface(OSNetworkInterface ** iface, factory_name_t id,
	 InterfaceLabel * iflabel, HWTimestamper * timestamper)
	{
		return factoryMap[id]->createInterface(iface, iflabel, timestamper);
=======
	static bool buildInterface
	(OSNetworkInterface ** iface, factory_name_t id, InterfaceLabel * iflabel,
	 CommonTimestamper * timestamper) {
		return factoryMap[id]->createInterface
			(iface, iflabel, timestamper);
>>>>>>> 73724444
	}

	virtual ~OSNetworkInterfaceFactory() = 0;
private:
<<<<<<< HEAD
	virtual bool createInterface(OSNetworkInterface ** iface, 
	 InterfaceLabel * iflabel, HWTimestamper * timestamper) = 0;

=======
	virtual bool createInterface
	(OSNetworkInterface ** iface, InterfaceLabel * iflabel,
	 CommonTimestamper * timestamper) = 0;
>>>>>>> 73724444
	static FactoryMap_t factoryMap;
};

inline OSNetworkInterfaceFactory::~OSNetworkInterfaceFactory() { }

#endif<|MERGE_RESOLUTION|>--- conflicted
+++ resolved
@@ -44,11 +44,11 @@
 #include <arpa/inet.h>
 #include <sstream>
 
+#include "common_tstamper.hpp"
 #include "macaddress.hpp"
 
 /**@file*/
 
-class CommonTimestamper;
 
 #define FACTORY_NAME_LENGTH 48		/*!< Factory name maximum length */
 #define DEFAULT_TIMEOUT 1			/*!< Default timeout in milliseconds*/
@@ -57,7 +57,7 @@
  * @brief LinkLayerAddress Class
  * Provides methods for initializing and comparing ethernet addresses.
  */
-class LinkLayerAddress : public InterfaceLabel
+class LinkLayerAddress:public InterfaceLabel
 {
  public:
 	/**
@@ -78,7 +78,7 @@
 	{
 		uint8_t *ptr;
 		address_scalar <<= 16;
-
+		
 		for (ptr = fIpv6Addr; ptr < fIpv6Addr + ETHER_ADDR_OCTETS; ++ptr) {
 			*ptr = (address_scalar & 0xFF00000000000000ULL) >> 56;
 			address_scalar <<= 8;
@@ -396,7 +396,6 @@
 		}
 	}
 
-
  private:
 	uint32_t fIpv4Addr;
 	uint8_t fIpv6Addr[IPV6_ADDR_OCTETS];
@@ -573,7 +572,7 @@
 	  * @return net_result enumeration
 	  */
 	 virtual net_result nrecv
-	 ( LinkLayerAddress *addr, uint8_t *payload, size_t &length ) = 0;
+		(LinkLayerAddress *addr, uint8_t *payload, size_t &length) = 0;
 
 	 /**
 	  * @brief  Receives data from port 319
@@ -583,7 +582,7 @@
 	  * @return net_result enumeration
 	  */
 	 virtual net_result nrecvEvent
-		(LinkLayerAddress * addr, uint8_t * payload, size_t & length, struct phy_delay *delay, Timestamp& ingressTime, IEEE1588Port* port) = 0;
+		(LinkLayerAddress *addr, uint8_t *payload, size_t &length, Timestamp &ingressTime, EtherPort *port) = 0;
 
 	 /**
 	  * @brief  Receives data from port 320
@@ -593,7 +592,7 @@
 	  * @return net_result enumeration
 	  */
 	 virtual net_result nrecvGeneral
-		(LinkLayerAddress * addr, uint8_t * payload, size_t & length, struct phy_delay *delay, Timestamp& ingressTime, IEEE1588Port* port) = 0;
+		(LinkLayerAddress *addr, uint8_t *payload, size_t &length, Timestamp &ingressTime, EtherPort *port) = 0;
 
 	 /**
 	  * @brief Get Link Layer address (mac address)
@@ -605,7 +604,7 @@
 	 /**
 	  * @brief Watch for netlink changes.
 	  */
-	 virtual void watchNetLink( CommonPort *pPort ) = 0;
+	 virtual void watchNetLink(CommonPort *pPort) = 0;
 
 	 /**
 	  * @brief  Provides generic method for getting the payload offset
@@ -662,31 +661,17 @@
 	 * @param timestamper CommonTimestamper class pointer
 	 * @return TRUE ok, FALSE error.
 	 */
-<<<<<<< HEAD
 	static bool buildInterface(OSNetworkInterface ** iface, factory_name_t id,
-	 InterfaceLabel * iflabel, HWTimestamper * timestamper)
+	 InterfaceLabel * iflabel, CommonTimestamper * timestamper)
 	{
 		return factoryMap[id]->createInterface(iface, iflabel, timestamper);
-=======
-	static bool buildInterface
-	(OSNetworkInterface ** iface, factory_name_t id, InterfaceLabel * iflabel,
-	 CommonTimestamper * timestamper) {
-		return factoryMap[id]->createInterface
-			(iface, iflabel, timestamper);
->>>>>>> 73724444
 	}
 
 	virtual ~OSNetworkInterfaceFactory() = 0;
 private:
-<<<<<<< HEAD
-	virtual bool createInterface(OSNetworkInterface ** iface, 
-	 InterfaceLabel * iflabel, HWTimestamper * timestamper) = 0;
-
-=======
-	virtual bool createInterface
-	(OSNetworkInterface ** iface, InterfaceLabel * iflabel,
-	 CommonTimestamper * timestamper) = 0;
->>>>>>> 73724444
+	virtual bool createInterface(OSNetworkInterface ** iface,
+	 InterfaceLabel * iflabel, CommonTimestamper * timestamper) = 0;
+
 	static FactoryMap_t factoryMap;
 };
 
