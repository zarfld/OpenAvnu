/******************************************************************************

  Copyright (c) 2009-2012, Intel Corporation
  All rights reserved.

  Redistribution and use in source and binary forms, with or without
  modification, are permitted provided that the following conditions are met:

   1. Redistributions of source code must retain the above copyright notice,
      this list of conditions and the following disclaimer.

   2. Redistributions in binary form must reproduce the above copyright
      notice, this list of conditions and the following disclaimer in the
      documentation and/or other materials provided with the distribution.

   3. Neither the name of the Intel Corporation nor the names of its
      contributors may be used to endorse or promote products derived from
      this software without specific prior written permission.

  THIS SOFTWARE IS PROVIDED BY THE COPYRIGHT HOLDERS AND CONTRIBUTORS "AS IS"
  AND ANY EXPRESS OR IMPLIED WARRANTIES, INCLUDING, BUT NOT LIMITED TO, THE
  IMPLIED WARRANTIES OF MERCHANTABILITY AND FITNESS FOR A PARTICULAR PURPOSE
  ARE DISCLAIMED. IN NO EVENT SHALL THE COPYRIGHT OWNER OR CONTRIBUTORS BE
  LIABLE FOR ANY DIRECT, INDIRECT, INCIDENTAL, SPECIAL, EXEMPLARY, OR
  CONSEQUENTIAL DAMAGES (INCLUDING, BUT NOT LIMITED TO, PROCUREMENT OF
  SUBSTITUTE GOODS OR SERVICES; LOSS OF USE, DATA, OR PROFITS; OR BUSINESS
  INTERRUPTION) HOWEVER CAUSED AND ON ANY THEORY OF LIABILITY, WHETHER IN
  CONTRACT, STRICT LIABILITY, OR TORT (INCLUDING NEGLIGENCE OR OTHERWISE)
  ARISING IN ANY WAY OUT OF THE USE OF THIS SOFTWARE, EVEN IF ADVISED OF THE
  POSSIBILITY OF SUCH DAMAGE.

******************************************************************************/

#include <ieee1588.hpp>

#include <avbts_clock.hpp>
#include <avbts_oslock.hpp>
#include <avbts_ostimerq.hpp>

#include <stdio.h>

#include <string.h>

#include <stdlib.h>

#include <string.h>

#include <math.h>

const std::string ClockIdentity::getString() const
{
	uint8_t cid[PTP_CLOCK_IDENTITY_LENGTH];
	getIdentityString(cid);
	char scid[PTP_CLOCK_IDENTITY_LENGTH * 2 + 2];
	char* pscid = scid;
	for (unsigned i = 0; i < PTP_CLOCK_IDENTITY_LENGTH; ++i) {
		unsigned byte = cid[i];
		PLAT_snprintf(pscid, 4, "%2.2X", byte);
		pscid += 2;
	}
	scid[PTP_CLOCK_IDENTITY_LENGTH * 2] = '\0';

	GPTP_LOG_VERBOSE("ClockIdentity::getString  scid:%s", scid);
	return std::string(scid);
}

const std::string ClockIdentity::getIdentityString() const
{
	uint8_t cid[PTP_CLOCK_IDENTITY_LENGTH];
	getIdentityString(cid);
	char scid[PTP_CLOCK_IDENTITY_LENGTH * 3 + 1];
	char* pscid = scid;
	for (unsigned i = 0; i < PTP_CLOCK_IDENTITY_LENGTH; ++i) {
		unsigned byte = cid[i];
		PLAT_snprintf(pscid, 4, "%2.2X:", byte);
		pscid += 3;
	}
	scid[PTP_CLOCK_IDENTITY_LENGTH * 3 - 1] = '\0';

	return std::string(scid);
}

void ClockIdentity::set(const AMacAddress& addr)
{
	uint64_t tmp1 = 0;
	uint32_t tmp2;
	addr.Copy(reinterpret_cast<uint8_t*>(&tmp1), sizeof(tmp1));
	tmp2 = tmp1 & 0xFFFFFF;
	tmp1 >>= 24;
	tmp1 <<= 16;
	tmp1 |= 0xFEFF;
	tmp1 <<= 24;
	tmp1 |= tmp2;
	memcpy(id, &tmp1, PTP_CLOCK_IDENTITY_LENGTH);
}

IEEE1588Clock::IEEE1588Clock
( bool forceOrdinarySlave, bool syntonize, uint8_t priority1,
  OSTimerQueueFactory *timerq_factory, OS_IPC *ipc,
  OSLockFactory *lock_factory )
{
	this->priority1 = priority1;
	priority2 = 248;

	number_ports = 0;

	this->forceOrdinarySlave = forceOrdinarySlave;

    /*TODO: Make the values below configurable*/
	clock_quality.clockAccuracy = 0x22;
	clock_quality.cq_class = 248;
	clock_quality.offsetScaledLogVariance = 0x436A;

	time_source = 160;

	domain_number = 0;

	_syntonize = syntonize;
	_new_syntonization_set_point = false;
	_ppm = 0;

	_phase_error_violation = 0;

	_master_local_freq_offset_init = false;
	_local_system_freq_offset_init = false;

	this->ipc = ipc;

 	memset( &LastEBestIdentity, 0xFF, sizeof( LastEBestIdentity ));

	timerq_lock = lock_factory->createLock( oslock_recursive );

	// This should be done LAST!! to pass fully initialized clock object
	timerq = timerq_factory->createOSTimerQueue( this );

    fup_info = new FollowUpTLV();
    fup_status = new FollowUpTLV();

	return;
}

bool IEEE1588Clock::serializeState( void *buf, off_t *count ) {
  bool ret = true;

  if( buf == NULL ) {
    *count = sizeof( _master_local_freq_offset ) + sizeof( _local_system_freq_offset ) + sizeof( LastEBestIdentity );
    return true;
  }

  // Master-Local Frequency Offset
  if( ret && *count >= (off_t) sizeof( _master_local_freq_offset )) {
	  memcpy
		  ( buf, &_master_local_freq_offset,
			sizeof( _master_local_freq_offset ));
	  *count -= sizeof( _master_local_freq_offset );
	  buf = ((char *)buf) + sizeof( _master_local_freq_offset );
  } else if( ret == false ) {
	  *count += sizeof( _master_local_freq_offset );
  } else {
	  *count = sizeof( _master_local_freq_offset )-*count;
	  ret = false;
  }

  // Local-System Frequency Offset
  if( ret && *count >= (off_t) sizeof( _local_system_freq_offset )) {
	  memcpy
		  ( buf, &_local_system_freq_offset,(off_t)
			sizeof( _local_system_freq_offset ));
	  *count -= sizeof( _local_system_freq_offset );
	  buf = ((char *)buf) + sizeof( _local_system_freq_offset );
  } else if( ret == false ) {
	  *count += sizeof( _local_system_freq_offset );
  } else {
	  *count = sizeof( _local_system_freq_offset )-*count;
	  ret = false;
  }

  // LastEBestIdentity
  if( ret && *count >= (off_t) sizeof( LastEBestIdentity )) {
    memcpy( buf, &LastEBestIdentity, (off_t) sizeof( LastEBestIdentity ));
    *count -= sizeof( LastEBestIdentity );
    buf = ((char *)buf) + sizeof( LastEBestIdentity );
  } else if( ret == false ) {
    *count += sizeof( LastEBestIdentity );
  } else {
    *count = sizeof( LastEBestIdentity )-*count;
    ret = false;
  }

  return ret;
}

bool IEEE1588Clock::restoreSerializedState( void *buf, off_t *count ) {
	bool ret = true;

	/* Master-Local Frequency Offset */
	if( ret && *count >= (off_t) sizeof( _master_local_freq_offset )) {
		memcpy
			( &_master_local_freq_offset, buf,
			  sizeof( _master_local_freq_offset ));
		*count -= sizeof( _master_local_freq_offset );
		buf = ((char *)buf) + sizeof( _master_local_freq_offset );
	} else if( ret == false ) {
		*count += sizeof( _master_local_freq_offset );
	} else {
		*count = sizeof( _master_local_freq_offset )-*count;
		ret = false;
	}

	/* Local-System Frequency Offset */
	if( ret && *count >= (off_t) sizeof( _local_system_freq_offset )) {
		memcpy
			( &_local_system_freq_offset, buf,
			  sizeof( _local_system_freq_offset ));
		*count -= sizeof( _local_system_freq_offset );
		buf = ((char *)buf) + sizeof( _local_system_freq_offset );
	} else if( ret == false ) {
		*count += sizeof( _local_system_freq_offset );
	} else {
		*count = sizeof( _local_system_freq_offset )-*count;
		ret = false;
	}

	/* LastEBestIdentity */
  if( ret && *count >= (off_t) sizeof( LastEBestIdentity )) {
	  memcpy( &LastEBestIdentity, buf, sizeof( LastEBestIdentity ));
	  *count -= sizeof( LastEBestIdentity );
	  buf = ((char *)buf) + sizeof( LastEBestIdentity );
  } else if( ret == false ) {
	  *count += sizeof( LastEBestIdentity );
  } else {
	  *count = sizeof( LastEBestIdentity )-*count;
	  ret = false;
  }

  return ret;
}

Timestamp IEEE1588Clock::getSystemTime(void)
{
	struct timespec ts;
	clock_gettime(CLOCK_REALTIME, &ts);
	return Timestamp(ts);
}

void timerq_handler(void *arg)
{

	event_descriptor_t *event_descriptor = (event_descriptor_t *) arg;
	event_descriptor->port->processEvent(event_descriptor->event);
}

void IEEE1588Clock::addEventTimer
( CommonPort *target, Event e, unsigned long long time_ns )
{
	event_descriptor_t *event_descriptor = new event_descriptor_t();
	event_descriptor->event = e;
	event_descriptor->port = target;
	timerq->addEvent
		((unsigned)(time_ns / 1000), (int)e, timerq_handler, event_descriptor,
		 true, NULL);
}

void IEEE1588Clock::addEventTimerLocked
( CommonPort *target, Event e, unsigned long long time_ns )
{
    if( getTimerQLock() == oslock_fail ) return;
	addEventTimer( target, e, time_ns );
    if( putTimerQLock() == oslock_fail ) return;
}



void IEEE1588Clock::deleteEventTimer
( CommonPort *target, Event event )
{
	timerq->cancelEvent((int)event, NULL);
}

void IEEE1588Clock::deleteEventTimerLocked
( CommonPort *target, Event event )
{
    if( getTimerQLock() == oslock_fail ) return;

	timerq->cancelEvent((int)event, NULL);

    if( putTimerQLock() == oslock_fail ) return;
}

FrequencyRatio 
IEEE1588Clock::calcLocalSystemClockRateDifference(const Timestamp& local_time, const Timestamp& system_time ) 
{
	unsigned long long inter_system_time;
	unsigned long long inter_local_time;
	FrequencyRatio ppt_offset;

	GPTP_LOG_DEBUG( "Calculated local to system clock rate difference" );

	if( !_local_system_freq_offset_init ) {
		_prev_system_time = system_time;
		_prev_local_time = local_time;

		_local_system_freq_offset_init = true;

		return 1.0;
	}

	inter_system_time =
		TIMESTAMP_TO_NS(system_time) - TIMESTAMP_TO_NS(_prev_system_time);
	inter_local_time  =
		TIMESTAMP_TO_NS(local_time) -  TIMESTAMP_TO_NS(_prev_local_time);

	if( inter_system_time != 0 ) {
		ppt_offset = ((FrequencyRatio)inter_local_time)/inter_system_time;
	} else {
		ppt_offset = 1.0;
	}

	_prev_system_time = system_time;
	_prev_local_time = local_time;

  return ppt_offset;
}



FrequencyRatio
IEEE1588Clock::calcMasterLocalClockRateDifference(const Timestamp& master_time, const Timestamp& sync_time )
{
	unsigned long long inter_sync_time;
	unsigned long long inter_master_time;
	FrequencyRatio ppt_offset;

	GPTP_LOG_DEBUG( "Calculated master to local clock rate difference" );

	if( !_master_local_freq_offset_init ) {
		_prev_sync_time = sync_time;
		_prev_master_time = master_time;

		_master_local_freq_offset_init = true;

		return 1.0;
	}

	inter_sync_time =
		TIMESTAMP_TO_NS(sync_time) - TIMESTAMP_TO_NS(_prev_sync_time);

	uint64_t master_time_ns = TIMESTAMP_TO_NS(master_time);
	uint64_t prev_master_time_ns = TIMESTAMP_TO_NS(_prev_master_time);

	inter_master_time = master_time_ns - prev_master_time_ns;

	if( inter_sync_time != 0 ) {
		ppt_offset = ((FrequencyRatio)inter_master_time)/inter_sync_time;
	} else {
		ppt_offset = 1.0;
	}

	if( master_time_ns < prev_master_time_ns ) {
		GPTP_LOG_ERROR("Negative time jump detected - inter_master_time: %lld, inter_sync_time: %lld, incorrect ppt_offset: %Lf",
					   inter_master_time, inter_sync_time, ppt_offset);
		_master_local_freq_offset_init = false;

		return NEGATIVE_TIME_JUMP;
	}

	_prev_sync_time = sync_time;
	_prev_master_time = master_time;

	return ppt_offset;
}

<<<<<<< HEAD
void IEEE1588Clock::setMasterOffset(IEEE1588Port * port,
 int64_t master_local_offset,
 FrequencyRatio master_local_freq_offset,
 FrequencyRatio local_system_freq_offset)
=======
void IEEE1588Clock::setMasterOffset
( CommonPort *port, int64_t master_local_offset,
  Timestamp local_time, FrequencyRatio master_local_freq_offset,
  int64_t local_system_offset, Timestamp system_time,
  FrequencyRatio local_system_freq_offset, unsigned sync_count,
  unsigned pdelay_count, PortState port_state, bool asCapable )
>>>>>>> 73724444
{
	_master_local_freq_offset = master_local_freq_offset;
	_local_system_freq_offset = local_system_freq_offset;

<<<<<<< HEAD
	if (master_local_offset == 0 && master_local_freq_offset == 1.0)
	{
		GPTP_LOG_VERBOSE("IEEE1588Clock::setMasterOffset  localoffset == 0 and freqoffset == 1.0 RETURNING");
=======
	if (port->getTestMode()) {
		GPTP_LOG_STATUS("Clock offset:%lld   Clock rate ratio:%Lf   Sync Count:%u   PDelay Count:%u", 
						master_local_offset, master_local_freq_offset, sync_count, pdelay_count);
	}

	if( ipc != NULL ) {
		uint8_t grandmaster_id[PTP_CLOCK_IDENTITY_LENGTH];
		uint8_t clock_id[PTP_CLOCK_IDENTITY_LENGTH];
		PortIdentity port_identity;
		uint16_t port_number;

		grandmaster_clock_identity.getIdentityString(grandmaster_id);
		clock_identity.getIdentityString(clock_id);
		port->getPortIdentity(port_identity);
		port_identity.getPortNumber(&port_number);

		ipc->update(
			master_local_offset, local_system_offset, master_local_freq_offset,
			local_system_freq_offset, TIMESTAMP_TO_NS(local_time),
			sync_count, pdelay_count, port_state, asCapable);

		ipc->update_grandmaster(
			grandmaster_id, domain_number);

		ipc->update_network_interface(
			clock_id, priority1,
			clock_quality.cq_class,	clock_quality.offsetScaledLogVariance,
			clock_quality.clockAccuracy,
			priority2, domain_number,
			port->getSyncInterval(),
			port->getAnnounceInterval(),
			0, // TODO:  Was port->getPDelayInterval() before refactoring.  What do we do now?
			port_number);
	}

	if( master_local_offset == 0 && master_local_freq_offset == 1.0 ) {
>>>>>>> 73724444
		return;
	}

	if (_syntonize)
	{
		if (_new_syntonization_set_point || _phase_error_violation > PHASE_ERROR_MAX_COUNT )
		{
			_new_syntonization_set_point = false;
			_phase_error_violation = 0;
<<<<<<< HEAD
			if (_timestamper)
			{
				/* Make sure that there are no transmit operations
				   in progress */
				getTxLockAll();
				if (port->getTestMode()) 
				{
					GPTP_LOG_STATUS("Adjust clock phase offset:%lld", 
						-master_local_offset);
				}
				_timestamper->HWTimestamper_adjclockphase(-master_local_offset);
				_master_local_freq_offset_init = false;
				restartPDelayAll();
				putTxLockAll();
				master_local_offset = 0;
=======
			/* Make sure that there are no transmit operations
			   in progress */
			getTxLockAll();
			if (port->getTestMode()) {
				GPTP_LOG_STATUS("Adjust clock phase offset:%lld", -master_local_offset);
>>>>>>> 73724444
			}
			port->adjustClockPhase( -master_local_offset );
			_master_local_freq_offset_init = false;
			restartPDelayAll();
			putTxLockAll();
			master_local_offset = 0;
		}

		// Adjust for frequency offset
		long double phase_error = (long double) -master_local_offset;
		if (fabsl(phase_error) > PHASE_ERROR_THRESHOLD)
		{
			++_phase_error_violation;
		}
		else
		{
			_phase_error_violation = 0;

			float syncPerSec = (float)(1.0 / pow((float)2, port->getSyncInterval()));
			_ppm += (float) ((INTEGRAL * syncPerSec * phase_error) + 
				PROPORTIONAL*((master_local_freq_offset-1.0)*1000000));

			GPTP_LOG_DEBUG("phase_error = %Lf, ppm = %f", phase_error, _ppm );
		}

<<<<<<< HEAD
		if (_ppm < LOWER_FREQ_LIMIT)
		{
			_ppm = LOWER_FREQ_LIMIT;
		}
		if (_ppm > UPPER_FREQ_LIMIT)
		{
			_ppm = UPPER_FREQ_LIMIT;
		}
		if (_timestamper)
		{
			if (port->getTestMode())
			{
				GPTP_LOG_STATUS("Adjust clock rate ppm:%f", _ppm);
			}
			
			GPTP_LOG_INFO("IEEE1588Clock::setMasterOffset before HWTimestamper_adjclockrate _ppm:%f", _ppm);
			if (!_timestamper->HWTimestamper_adjclockrate(_ppm))
			{
				GPTP_LOG_ERROR("Failed to adjust clock rate");
			}
=======
		if( _ppm < LOWER_FREQ_LIMIT ) _ppm = LOWER_FREQ_LIMIT;
		if( _ppm > UPPER_FREQ_LIMIT ) _ppm = UPPER_FREQ_LIMIT;
		if ( port->getTestMode() ) {
			GPTP_LOG_STATUS("Adjust clock rate ppm:%f", _ppm);
		}
		if( !port->adjustClockRate( _ppm ) ) {
			GPTP_LOG_ERROR( "Failed to adjust clock rate" );
>>>>>>> 73724444
		}
	}
}

void IEEE1588Clock::setMasterOffset(IEEE1588Port * port,
 int64_t master_local_offset, Timestamp local_time,
 FrequencyRatio master_local_freq_offset, int64_t local_system_offset,
 Timestamp system_time, FrequencyRatio local_system_freq_offset,
 unsigned sync_count, unsigned pdelay_count, PortState port_state, bool asCapable,
 uint16_t adrRegSocketPort, uint64_t masterClockId)
{
	if (port->getTestMode())
	{
		GPTP_LOG_STATUS("Clock offset:%lld   "
			"Clock rate ratio:%Lf   "
			"Sync Count:%u   "
			"PDelay Count:%u", master_local_offset, master_local_freq_offset,
			sync_count, pdelay_count);
	}

	if (ipc != NULL)
	{
		ipc->update(master_local_offset, local_system_offset,
		 master_local_freq_offset, local_system_freq_offset,
		 TIMESTAMP_TO_NS(local_time), sync_count, pdelay_count, port_state,
		 asCapable, adrRegSocketPort, masterClockId);
	}

	setMasterOffset(port, master_local_offset, master_local_freq_offset,
	 local_system_freq_offset);
}

/* Get current time from system clock */
Timestamp IEEE1588Clock::getTime(void)
{
	return getSystemTime();
}

/* Get timestamp from hardware */
Timestamp IEEE1588Clock::getPreciseTime(void)
{
	return getSystemTime();
}

bool IEEE1588Clock::isBetterThan(PTPMessageAnnounce * msg)
{
	unsigned char this1[14];
	unsigned char that1[14];
	uint16_t tmp;

	if (msg == NULL)
		return true;

	this1[0] = priority1;
	that1[0] = msg->getGrandmasterPriority1();

	this1[1] = clock_quality.cq_class;
	that1[1] = msg->getGrandmasterClockQuality()->cq_class;

	this1[2] = clock_quality.clockAccuracy;
	that1[2] = msg->getGrandmasterClockQuality()->clockAccuracy;

	tmp = clock_quality.offsetScaledLogVariance;
	tmp = PLAT_htons(tmp);
	memcpy(this1 + 3, &tmp, sizeof(tmp));
	tmp = msg->getGrandmasterClockQuality()->offsetScaledLogVariance;
	tmp = PLAT_htons(tmp);
	memcpy(that1 + 3, &tmp, sizeof(tmp));

	this1[5] = priority2;
	that1[5] = msg->getGrandmasterPriority2();

	clock_identity.getIdentityString(this1 + 6);
	msg->getGrandmasterIdentity((char *)that1 + 6);

#if 0
	GPTP_LOG_DEBUG("(Clk)Us: ");
	for (int i = 0; i < 14; ++i)
		GPTP_LOG_DEBUG("%hhx ", this1[i]);
	GPTP_LOG_DEBUG("(Clk)Them: ");
	for (int i = 0; i < 14; ++i)
		GPTP_LOG_DEBUG("%hhx ", that1[i]);
#endif

	return (memcmp(this1, that1, 14) < 0) ? true : false;
}

IEEE1588Clock::~IEEE1588Clock(void)
{
	// Do nothing
}<|MERGE_RESOLUTION|>--- conflicted
+++ resolved
@@ -251,7 +251,7 @@
 }
 
 void IEEE1588Clock::addEventTimer
-( CommonPort *target, Event e, unsigned long long time_ns )
+(CommonPort *target, Event e, unsigned long long time_ns)
 {
 	event_descriptor_t *event_descriptor = new event_descriptor_t();
 	event_descriptor->event = e;
@@ -262,7 +262,7 @@
 }
 
 void IEEE1588Clock::addEventTimerLocked
-( CommonPort *target, Event e, unsigned long long time_ns )
+(CommonPort *target, Event e, unsigned long long time_ns)
 {
     if( getTimerQLock() == oslock_fail ) return;
 	addEventTimer( target, e, time_ns );
@@ -271,14 +271,12 @@
 
 
 
-void IEEE1588Clock::deleteEventTimer
-( CommonPort *target, Event event )
+void IEEE1588Clock::deleteEventTimer(CommonPort *target, Event event)
 {
 	timerq->cancelEvent((int)event, NULL);
 }
 
-void IEEE1588Clock::deleteEventTimerLocked
-( CommonPort *target, Event event )
+void IEEE1588Clock::deleteEventTimerLocked(CommonPort *target, Event event)
 {
     if( getTimerQLock() == oslock_fail ) return;
 
@@ -288,7 +286,7 @@
 }
 
 FrequencyRatio 
-IEEE1588Clock::calcLocalSystemClockRateDifference(const Timestamp& local_time, const Timestamp& system_time ) 
+IEEE1588Clock::calcLocalSystemClockRateDifference(const Timestamp& local_time, const Timestamp& system_time) 
 {
 	unsigned long long inter_system_time;
 	unsigned long long inter_local_time;
@@ -325,7 +323,7 @@
 
 
 FrequencyRatio
-IEEE1588Clock::calcMasterLocalClockRateDifference(const Timestamp& master_time, const Timestamp& sync_time )
+IEEE1588Clock::calcMasterLocalClockRateDifference(const Timestamp& master_time, const Timestamp& sync_time)
 {
 	unsigned long long inter_sync_time;
 	unsigned long long inter_master_time;
@@ -370,48 +368,91 @@
 	return ppt_offset;
 }
 
-<<<<<<< HEAD
-void IEEE1588Clock::setMasterOffset(IEEE1588Port * port,
+void IEEE1588Clock::setMasterOffset(CommonPort * port,
  int64_t master_local_offset,
  FrequencyRatio master_local_freq_offset,
  FrequencyRatio local_system_freq_offset)
-=======
-void IEEE1588Clock::setMasterOffset
-( CommonPort *port, int64_t master_local_offset,
-  Timestamp local_time, FrequencyRatio master_local_freq_offset,
-  int64_t local_system_offset, Timestamp system_time,
-  FrequencyRatio local_system_freq_offset, unsigned sync_count,
-  unsigned pdelay_count, PortState port_state, bool asCapable )
->>>>>>> 73724444
 {
 	_master_local_freq_offset = master_local_freq_offset;
 	_local_system_freq_offset = local_system_freq_offset;
 
-<<<<<<< HEAD
 	if (master_local_offset == 0 && master_local_freq_offset == 1.0)
 	{
 		GPTP_LOG_VERBOSE("IEEE1588Clock::setMasterOffset  localoffset == 0 and freqoffset == 1.0 RETURNING");
-=======
-	if (port->getTestMode()) {
-		GPTP_LOG_STATUS("Clock offset:%lld   Clock rate ratio:%Lf   Sync Count:%u   PDelay Count:%u", 
-						master_local_offset, master_local_freq_offset, sync_count, pdelay_count);
-	}
-
-	if( ipc != NULL ) {
+		return;
+	}
+
+	if( _syntonize ) {
+		if( _new_syntonization_set_point || _phase_error_violation > PHASE_ERROR_MAX_COUNT ) {
+			_new_syntonization_set_point = false;
+			_phase_error_violation = 0;
+			/* Make sure that there are no transmit operations
+			   in progress */
+			getTxLockAll();
+			if (port->getTestMode()) {
+				GPTP_LOG_STATUS("Adjust clock phase offset:%lld", -master_local_offset);
+			}
+			port->adjustClockPhase( -master_local_offset );
+			_master_local_freq_offset_init = false;
+			restartPDelayAll();
+			putTxLockAll();
+			master_local_offset = 0;
+		}
+
+		// Adjust for frequency offset
+		long double phase_error = (long double) -master_local_offset;
+		if (fabsl(phase_error) > PHASE_ERROR_THRESHOLD)
+		{
+			++_phase_error_violation;
+		}
+		else
+		{
+			_phase_error_violation = 0;
+
+			float syncPerSec = (float)(1.0 / pow((float)2, port->getSyncInterval()));
+			_ppm += (float) ((INTEGRAL * syncPerSec * phase_error) + 
+				PROPORTIONAL*((master_local_freq_offset-1.0)*1000000));
+
+			GPTP_LOG_DEBUG("phase_error = %Lf, ppm = %f", phase_error, _ppm );
+		}
+
+		if( _ppm < LOWER_FREQ_LIMIT ) _ppm = LOWER_FREQ_LIMIT;
+		if( _ppm > UPPER_FREQ_LIMIT ) _ppm = UPPER_FREQ_LIMIT;
+		if ( port->getTestMode() ) {
+			GPTP_LOG_STATUS("Adjust clock rate ppm:%f", _ppm);
+		}
+		if( !port->adjustClockRate( _ppm ) ) {
+			GPTP_LOG_ERROR( "Failed to adjust clock rate" );
+		}
+	}
+}
+
+void IEEE1588Clock::setMasterOffset(CommonPort * port,
+ int64_t master_local_offset, Timestamp local_time,
+ FrequencyRatio master_local_freq_offset, int64_t local_system_offset,
+ Timestamp system_time, FrequencyRatio local_system_freq_offset,
+ unsigned sync_count, unsigned pdelay_count, PortState port_state, bool asCapable,
+ uint16_t adrRegSocketPort, uint64_t masterClockId)
+{
+	if (port->getTestMode())
+	{
+		GPTP_LOG_STATUS("Clock offset:%lld   "
+			"Clock rate ratio:%Lf   "
+			"Sync Count:%u   "
+			"PDelay Count:%u", master_local_offset, master_local_freq_offset,
+			sync_count, pdelay_count);
+	}
+
+	if (ipc != NULL)
+	{
 		uint8_t grandmaster_id[PTP_CLOCK_IDENTITY_LENGTH];
 		uint8_t clock_id[PTP_CLOCK_IDENTITY_LENGTH];
-		PortIdentity port_identity;
+		std::shared_ptr<PortIdentity> port_identity = port->getPortIdentity();
 		uint16_t port_number;
 
 		grandmaster_clock_identity.getIdentityString(grandmaster_id);
 		clock_identity.getIdentityString(clock_id);
-		port->getPortIdentity(port_identity);
-		port_identity.getPortNumber(&port_number);
-
-		ipc->update(
-			master_local_offset, local_system_offset, master_local_freq_offset,
-			local_system_freq_offset, TIMESTAMP_TO_NS(local_time),
-			sync_count, pdelay_count, port_state, asCapable);
+		port_identity->getPortNumber(&port_number);
 
 		ipc->update_grandmaster(
 			grandmaster_id, domain_number);
@@ -425,119 +466,7 @@
 			port->getAnnounceInterval(),
 			0, // TODO:  Was port->getPDelayInterval() before refactoring.  What do we do now?
 			port_number);
-	}
-
-	if( master_local_offset == 0 && master_local_freq_offset == 1.0 ) {
->>>>>>> 73724444
-		return;
-	}
-
-	if (_syntonize)
-	{
-		if (_new_syntonization_set_point || _phase_error_violation > PHASE_ERROR_MAX_COUNT )
-		{
-			_new_syntonization_set_point = false;
-			_phase_error_violation = 0;
-<<<<<<< HEAD
-			if (_timestamper)
-			{
-				/* Make sure that there are no transmit operations
-				   in progress */
-				getTxLockAll();
-				if (port->getTestMode()) 
-				{
-					GPTP_LOG_STATUS("Adjust clock phase offset:%lld", 
-						-master_local_offset);
-				}
-				_timestamper->HWTimestamper_adjclockphase(-master_local_offset);
-				_master_local_freq_offset_init = false;
-				restartPDelayAll();
-				putTxLockAll();
-				master_local_offset = 0;
-=======
-			/* Make sure that there are no transmit operations
-			   in progress */
-			getTxLockAll();
-			if (port->getTestMode()) {
-				GPTP_LOG_STATUS("Adjust clock phase offset:%lld", -master_local_offset);
->>>>>>> 73724444
-			}
-			port->adjustClockPhase( -master_local_offset );
-			_master_local_freq_offset_init = false;
-			restartPDelayAll();
-			putTxLockAll();
-			master_local_offset = 0;
-		}
-
-		// Adjust for frequency offset
-		long double phase_error = (long double) -master_local_offset;
-		if (fabsl(phase_error) > PHASE_ERROR_THRESHOLD)
-		{
-			++_phase_error_violation;
-		}
-		else
-		{
-			_phase_error_violation = 0;
-
-			float syncPerSec = (float)(1.0 / pow((float)2, port->getSyncInterval()));
-			_ppm += (float) ((INTEGRAL * syncPerSec * phase_error) + 
-				PROPORTIONAL*((master_local_freq_offset-1.0)*1000000));
-
-			GPTP_LOG_DEBUG("phase_error = %Lf, ppm = %f", phase_error, _ppm );
-		}
-
-<<<<<<< HEAD
-		if (_ppm < LOWER_FREQ_LIMIT)
-		{
-			_ppm = LOWER_FREQ_LIMIT;
-		}
-		if (_ppm > UPPER_FREQ_LIMIT)
-		{
-			_ppm = UPPER_FREQ_LIMIT;
-		}
-		if (_timestamper)
-		{
-			if (port->getTestMode())
-			{
-				GPTP_LOG_STATUS("Adjust clock rate ppm:%f", _ppm);
-			}
-			
-			GPTP_LOG_INFO("IEEE1588Clock::setMasterOffset before HWTimestamper_adjclockrate _ppm:%f", _ppm);
-			if (!_timestamper->HWTimestamper_adjclockrate(_ppm))
-			{
-				GPTP_LOG_ERROR("Failed to adjust clock rate");
-			}
-=======
-		if( _ppm < LOWER_FREQ_LIMIT ) _ppm = LOWER_FREQ_LIMIT;
-		if( _ppm > UPPER_FREQ_LIMIT ) _ppm = UPPER_FREQ_LIMIT;
-		if ( port->getTestMode() ) {
-			GPTP_LOG_STATUS("Adjust clock rate ppm:%f", _ppm);
-		}
-		if( !port->adjustClockRate( _ppm ) ) {
-			GPTP_LOG_ERROR( "Failed to adjust clock rate" );
->>>>>>> 73724444
-		}
-	}
-}
-
-void IEEE1588Clock::setMasterOffset(IEEE1588Port * port,
- int64_t master_local_offset, Timestamp local_time,
- FrequencyRatio master_local_freq_offset, int64_t local_system_offset,
- Timestamp system_time, FrequencyRatio local_system_freq_offset,
- unsigned sync_count, unsigned pdelay_count, PortState port_state, bool asCapable,
- uint16_t adrRegSocketPort, uint64_t masterClockId)
-{
-	if (port->getTestMode())
-	{
-		GPTP_LOG_STATUS("Clock offset:%lld   "
-			"Clock rate ratio:%Lf   "
-			"Sync Count:%u   "
-			"PDelay Count:%u", master_local_offset, master_local_freq_offset,
-			sync_count, pdelay_count);
-	}
-
-	if (ipc != NULL)
-	{
+
 		ipc->update(master_local_offset, local_system_offset,
 		 master_local_freq_offset, local_system_freq_offset,
 		 TIMESTAMP_TO_NS(local_time), sync_count, pdelay_count, port_state,
