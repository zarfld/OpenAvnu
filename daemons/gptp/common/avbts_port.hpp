--- conflicted
+++ resolved
@@ -1,31 +1,31 @@
 /******************************************************************************
 
-  Copyright (c) 2009-2012, Intel Corporation 
+  Copyright (c) 2009-2012, Intel Corporation
   All rights reserved.
-  
-  Redistribution and use in source and binary forms, with or without 
+
+  Redistribution and use in source and binary forms, with or without
   modification, are permitted provided that the following conditions are met:
-  
-   1. Redistributions of source code must retain the above copyright notice, 
+
+   1. Redistributions of source code must retain the above copyright notice,
       this list of conditions and the following disclaimer.
-  
-   2. Redistributions in binary form must reproduce the above copyright 
-      notice, this list of conditions and the following disclaimer in the 
+
+   2. Redistributions in binary form must reproduce the above copyright
+      notice, this list of conditions and the following disclaimer in the
       documentation and/or other materials provided with the distribution.
-  
-   3. Neither the name of the Intel Corporation nor the names of its 
-      contributors may be used to endorse or promote products derived from 
+
+   3. Neither the name of the Intel Corporation nor the names of its
+      contributors may be used to endorse or promote products derived from
       this software without specific prior written permission.
-  
+
   THIS SOFTWARE IS PROVIDED BY THE COPYRIGHT HOLDERS AND CONTRIBUTORS "AS IS"
-  AND ANY EXPRESS OR IMPLIED WARRANTIES, INCLUDING, BUT NOT LIMITED TO, THE 
-  IMPLIED WARRANTIES OF MERCHANTABILITY AND FITNESS FOR A PARTICULAR PURPOSE 
-  ARE DISCLAIMED. IN NO EVENT SHALL THE COPYRIGHT OWNER OR CONTRIBUTORS BE 
-  LIABLE FOR ANY DIRECT, INDIRECT, INCIDENTAL, SPECIAL, EXEMPLARY, OR 
-  CONSEQUENTIAL DAMAGES (INCLUDING, BUT NOT LIMITED TO, PROCUREMENT OF 
-  SUBSTITUTE GOODS OR SERVICES; LOSS OF USE, DATA, OR PROFITS; OR BUSINESS 
-  INTERRUPTION) HOWEVER CAUSED AND ON ANY THEORY OF LIABILITY, WHETHER IN 
-  CONTRACT, STRICT LIABILITY, OR TORT (INCLUDING NEGLIGENCE OR OTHERWISE) 
+  AND ANY EXPRESS OR IMPLIED WARRANTIES, INCLUDING, BUT NOT LIMITED TO, THE
+  IMPLIED WARRANTIES OF MERCHANTABILITY AND FITNESS FOR A PARTICULAR PURPOSE
+  ARE DISCLAIMED. IN NO EVENT SHALL THE COPYRIGHT OWNER OR CONTRIBUTORS BE
+  LIABLE FOR ANY DIRECT, INDIRECT, INCIDENTAL, SPECIAL, EXEMPLARY, OR
+  CONSEQUENTIAL DAMAGES (INCLUDING, BUT NOT LIMITED TO, PROCUREMENT OF
+  SUBSTITUTE GOODS OR SERVICES; LOSS OF USE, DATA, OR PROFITS; OR BUSINESS
+  INTERRUPTION) HOWEVER CAUSED AND ON ANY THEORY OF LIABILITY, WHETHER IN
+  CONTRACT, STRICT LIABILITY, OR TORT (INCLUDING NEGLIGENCE OR OTHERWISE)
   ARISING IN ANY WAY OUT OF THE USE OF THIS SOFTWARE, EVEN IF ADVISED OF THE
   POSSIBILITY OF SUCH DAMAGE.
 
@@ -218,7 +218,7 @@
 	/* Port Status */
 	unsigned sync_count;  // 0 for master, ++ for each sync receive as slave
 	// set to 0 when asCapable is false, increment for each pdelay recvd
-	unsigned pdelay_count; 
+	unsigned pdelay_count;
 
 	/* Port Configuration */
 	unsigned char delay_mechanism;
@@ -265,7 +265,7 @@
 
 	/* Network socket description
 	   physical interface number that object represents */
-	uint16_t ifindex;	
+	uint16_t ifindex;
 
 	IdentityMap_t identity_map;
 
@@ -288,14 +288,14 @@
 	 PortIdentity * destIdentity, bool timestamp);
 
 	InterfaceLabel *net_label;
-	
+
 	OSLockFactory *lock_factory;
 	OSConditionFactory *condition_factory;
-	
+
 	bool pdelay_started;
  public:
 	bool forceSlave;	//!< Forces port to be slave. Added for testing.
-	
+
 	/**
 	 * @brief  Serializes (i.e. copy over buf pointer) the information from
 	 * the variables (in that order):
@@ -318,7 +318,7 @@
 	 *  - asCapable;
 	 *  - Port State;
 	 *  - Link Delay;
-	 *  - Neighbor Rate Ratio 
+	 *  - Neighbor Rate Ratio
 	 * @param  buf Buffer containing the serialized state.
 	 * @param  count Buffer lenght. It is decremented by the same size of the variables that are
 	 * being copied.
@@ -339,7 +339,7 @@
 	 * @return void
 	 */
 	void becomeSlave( bool restart_syntonization );
-	
+
 	/**
 	 * @brief  Starts pDelay event timer.
 	 * @return void
@@ -386,14 +386,15 @@
 		asCapable = ascap;
 	}
 
-<<<<<<< HEAD
+	/**
+	 * @brief  Gets the asCapable flag
+	 * @return asCapable flag
+	 */
+	bool getAsCapable() { return( asCapable ); }
+
 	/**
 	 * Destroys a IEEE1588Port
 	 */
-=======
-	bool getAsCapable() { return( asCapable ); }
-	
->>>>>>> f8750845
 	~IEEE1588Port();
 
 	/**
@@ -861,7 +862,7 @@
 	 bool last);
 
 	/**
-	 * @brief  Get the cross timestamping information. 
+	 * @brief  Get the cross timestamping information.
 	 * The gPTP subsystem uses these samples to calculate
 	 * ratios which can be used to translate or extrapolate
 	 * one clock into another clock reference. The gPTP service
