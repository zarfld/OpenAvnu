/*************************************************************************************************************
Copyright (c) 2015, Coveloz Consulting Ltda
All rights reserved.

Redistribution and use in source and binary forms, with or without
modification, are permitted provided that the following conditions are met:

1. Redistributions of source code must retain the above copyright notice, this
   list of conditions and the following disclaimer.
2. Redistributions in binary form must reproduce the above copyright notice,
   this list of conditions and the following disclaimer in the documentation
   and/or other materials provided with the distribution.

THIS SOFTWARE IS PROVIDED BY THE COPYRIGHT HOLDERS AND CONTRIBUTORS LISTED "AS IS" AND
ANY EXPRESS OR IMPLIED WARRANTIES, INCLUDING, BUT NOT LIMITED TO, THE IMPLIED
WARRANTIES OF MERCHANTABILITY AND FITNESS FOR A PARTICULAR PURPOSE ARE
DISCLAIMED. IN NO EVENT SHALL THE COPYRIGHT OWNER OR CONTRIBUTORS LISTED BE LIABLE FOR
ANY DIRECT, INDIRECT, INCIDENTAL, SPECIAL, EXEMPLARY, OR CONSEQUENTIAL DAMAGES
(INCLUDING, BUT NOT LIMITED TO, PROCUREMENT OF SUBSTITUTE GOODS OR SERVICES;
LOSS OF USE, DATA, OR PROFITS; OR BUSINESS INTERRUPTION) HOWEVER CAUSED AND
ON ANY THEORY OF LIABILITY, WHETHER IN CONTRACT, STRICT LIABILITY, OR TORT
(INCLUDING NEGLIGENCE OR OTHERWISE) ARISING IN ANY WAY OUT OF THE USE OF THIS
SOFTWARE, EVEN IF ADVISED OF THE POSSIBILITY OF SUCH DAMAGE.

Attributions: The inih library portion of the source code is licensed from
Brush Technology and Ben Hoyt - Copyright (c) 2009, Brush Technology and Copyright (c) 2009, Ben Hoyt.
Complete license and copyright information can be found at
https://github.com/benhoyt/inih/commit/74d2ca064fb293bc60a77b0bd068075b293cf175.
*************************************************************************************************************/

/**
 * @file
 * MODULE SUMMARY : Reads the .ini file and parses it into information
 * to be used on daemon_cl
 */

#include <algorithm>
#include <iostream>

/* need Microsoft version for strcasecmp() from GCC strings.h */
#ifdef _MSC_VER
#define strcasecmp _stricmp
#else
#include <strings.h>
#endif

#include <errno.h>
#include <stdlib.h>
#include <sstream>
#include <map>

#include "gptp_cfg.hpp"

<<<<<<< HEAD
bool GptpIniParser::sHasIniValues = false;

GptpIniParser::GptpIniParser()
=======
uint32_t findSpeedByName( const char *name, const char **end );

GptpIniParser::GptpIniParser(std::string filename)
>>>>>>> 73724444
{
    sHasIniValues = false;
}

GptpIniParser::GptpIniParser(const std::string& filename)
{
    sHasIniValues = false;
    _error = ini_parse(filename.c_str(), iniCallBack, this);
}

GptpIniParser::~GptpIniParser()
{
}

/****************************************************************************/

int GptpIniParser::parserError(void)
{
    return _error;
}

/****************************************************************************/

int GptpIniParser::iniCallBack(void *user, const char *section,
 const char *name, const char *value)
{
    GptpIniParser *parser = (GptpIniParser*)user;
    bool valOK = false;

    if( parseMatch(section, "ptp") )
    {
        if( parseMatch(name, "priority1") )
        {
            errno = 0;
            char *pEnd;
            unsigned char p1 = (unsigned char) strtoul(value, &pEnd, 10);
            if( *pEnd == '\0' && errno == 0) {
                valOK = true;
                parser->_config.priority1 = p1;
            }
        }
    }
    else if( parseMatch(section, "port") )
    {

        if (parseMatch(name, "initialLogAnnounceInterval"))
        {
            errno = 0;
            char *pEnd;
            int8_t ilai = strtoul(value, &pEnd, 10);
            if( *pEnd == '\0' && errno == 0) {
                valOK = true;
                parser->_config.initialLogAnnounceInterval = ilai;
            }
        }
        else if (parseMatch(name, "initialLogSyncInterval"))
        {
            errno = 0;
            char *pEnd;
            int8_t ilsi = strtol(value, &pEnd, 10);
            if( *pEnd == '\0' && errno == 0) {
                valOK = true;
                parser->_config.initialLogSyncInterval = ilsi;
            }
        }
        else if( parseMatch(name, "announceReceiptTimeout") )
        {
            errno = 0;
            char *pEnd;
            unsigned int art = strtoul(value, &pEnd, 10);
            if( *pEnd == '\0' && errno == 0) {
                valOK = true;
                parser->_config.announceReceiptTimeout = art;
            }
        }
        else if( parseMatch(name, "syncReceiptTimeout") )
        {
            errno = 0;
            char *pEnd;
            unsigned int srt = strtoul(value, &pEnd, 10);
            if( *pEnd == '\0' && errno == 0) {
                valOK = true;
                parser->_config.syncReceiptTimeout = srt;
            }
        }
        else if( parseMatch(name, "neighborPropDelayThresh") )
        {
            errno = 0;
            char *pEnd;
            int64_t nt = strtoul(value, &pEnd, 10);
            if( *pEnd == '\0' && errno == 0) {
                valOK = true;
                parser->_config.neighborPropDelayThresh = nt;
            }
        }
        else if( parseMatch(name, "syncReceiptThresh") )
        {
            errno = 0;
            char *pEnd;
            unsigned int st = strtoul(value, &pEnd, 10);
            if( *pEnd == '\0' && errno == 0) {
                valOK = true;
                parser->_config.syncReceiptThresh = st;
            }
        }
        else if( parseMatch(name, "seqIdAsCapableThresh") )
        {
            errno = 0;
            char *pEnd;
            unsigned int sidt = strtoul(value, &pEnd, 10);
            if( *pEnd == '\0' && errno == 0) {
                valOK = true;
                parser->_config.seqIdAsCapableThresh = sidt;
            }
        }
        else if( parseMatch( name, "lostPdelayRespThresh") )
        {
            errno = 0;
            char *pEnd;
            uint16_t lostpdelayth = (uint16_t) strtoul(value, &pEnd, 10);
            if( *pEnd == '\0' && errno == 0 ) {
                valOK = true;
                parser->_config.lostPdelayRespThresh = lostpdelayth;
            }
        }
        else if (parseMatch(name, "delayMechanism"))
        {
            std::string toCompare = value;
            std::transform(toCompare.begin(), toCompare.end(),
                toCompare.begin(), ::tolower);
            std::map<std::string, PortType> nameMap = {
             {"e2e", V2_E2E}, 
             {"p2p", V2_P2P}};
            auto it = nameMap.find(toCompare);
            parser->_config.delayMechanism = it == nameMap.end() 
                ? V2_P2P : it->second;
            valOK = true;
        }
    }
    else if( parseMatch(section, "eth") )
    {
        GPTP_LOG_INFO("ini parse  section eth, name %s", name);
        if( parseMatch(name, "phy_delay_gb_tx") )
        {
            errno = 0;
            char *pEnd;
            int phdly = strtoul(value, &pEnd, 10);
            if( *pEnd == '\0' && errno == 0) {
                valOK = true;
                parser->_config.phy_delay[LINKSPEED_1G].set_tx_delay( phdly );
            }
        }

        else if( parseMatch(name, "phy_delay_gb_rx") )
        {
            errno = 0;
            char *pEnd;
            int phdly = strtoul(value, &pEnd, 10);
            if( *pEnd == '\0' && errno == 0) {
                valOK = true;
                parser->_config.phy_delay[LINKSPEED_1G].set_rx_delay( phdly );
            }
        }

        else if( parseMatch(name, "phy_delay_mb_tx") )
        {
            errno = 0;
            char *pEnd;
            int phdly = strtoul(value, &pEnd, 10);
            if( *pEnd == '\0' && errno == 0) {
                valOK = true;
                parser->_config.phy_delay[LINKSPEED_100MB].
			set_tx_delay( phdly );
            }
        }

        else if( parseMatch(name, "phy_delay_mb_rx") )
        {
            errno = 0;
            char *pEnd;
            int phdly = strtoul(value, &pEnd, 10);
            if( *pEnd == '\0' && errno == 0) {
                valOK = true;
                parser->_config.phy_delay[LINKSPEED_100MB].
			set_rx_delay( phdly );
            }
        }

        else if( parseMatch(name, "phy_delay") )
        {
            errno = 0;
            char *pEnd;
            const char *c_pEnd;
	    uint32_t speed = findSpeedByName( value, &c_pEnd );
	    if( speed == INVALID_LINKSPEED )
	    {
		    speed = strtoul( value, &pEnd, 10 );
		    c_pEnd = pEnd;
	    }
            int ph_tx_dly = strtoul(c_pEnd, &pEnd, 10);
            int ph_rx_dly = strtoul(pEnd, &pEnd, 10);
            if( *pEnd == '\0' && errno == 0) {
                valOK = true;
                parser->_config.phy_delay[speed].
			set_delay( ph_tx_dly, ph_rx_dly );
            }
        }
        else if (parseMatch(name, "unicast_send_nodes"))
        {
            parser->_config.unicastSendNodes = parser->Split(value);
            valOK = true;
        }
        else if (parseMatch(name, "unicast_receive_nodes"))
        {
            parser->_config.unicastReceiveNodes = parser->Split(value);
            valOK = true;
        }
        else if (parseMatch(name, "address_registration_socket_port"))
        {
            parser->_config.adrRegSocketPort = std::stoi(value);
            valOK = true;
        }
    }

    if(valOK)
    {
        sHasIniValues = true;
    }
    else
    {
        std::cerr << "Unrecognized configuration item: section=" << section << ", name=" << name << std::endl;
        return 0;
    }

    return 1;
}


/****************************************************************************/

const std::list<std::string> GptpIniParser::Split(const std::string& values) const
{
    GPTP_LOG_VERBOSE("Split  START");
    std::list<std::string> nodeList;
    const char kDelim = ',';
    std::stringstream ss(values);
    std::string node;
    while (std::getline(ss, node, kDelim))
    {
        GPTP_LOG_VERBOSE("Split   node:%s", node.c_str());
       if (!node.empty())
       {
            nodeList.push_back(node);
       }
    }
    GPTP_LOG_VERBOSE("Split  END   nodeList.size():%d", nodeList.size());
    return nodeList;
}

bool GptpIniParser::parseMatch(const char *s1, const char *s2)
{
    return strcasecmp(s1, s2) == 0;
}

#define PHY_DELAY_DESC_LEN 21

void GptpIniParser::print_phy_delay( void )
{

	phy_delay_map_t map = this->getPhyDelay();
	for( phy_delay_map_t::const_iterator i = map.cbegin();
	     i != map.cend(); ++i )
	{
		uint32_t speed;
		uint16_t tx, rx;
		const char *speed_name;
		char phy_delay_desc[PHY_DELAY_DESC_LEN+1];

		speed = (*i).first;
		tx = i->second.get_tx_delay();
		rx = i->second.get_rx_delay();

		snprintf( phy_delay_desc, PHY_DELAY_DESC_LEN+1,
			  "TX: %hu | RX: %hu", tx, rx );

		speed_name = findNameBySpeed( speed );
		if( speed_name != NULL )
			GPTP_LOG_INFO( "%s - PHY delay\n\t\t\t%s",
				       speed_name, phy_delay_desc );
		else
			GPTP_LOG_INFO( "link speed %u - PHY delay\n\t\t\t%s",
				       speed, phy_delay_desc );
	}
}


#define DECLARE_SPEED_NAME_MAP( name )	\
	{ name, #name }

typedef struct
{
	const uint32_t speed;
	const char *name;
} speed_name_map_t;

speed_name_map_t speed_name_map[] =
{
	DECLARE_SPEED_NAME_MAP( LINKSPEED_10G ),
	DECLARE_SPEED_NAME_MAP( LINKSPEED_2_5G ),
	DECLARE_SPEED_NAME_MAP( LINKSPEED_1G ),
	DECLARE_SPEED_NAME_MAP( LINKSPEED_100MB ),
	DECLARE_SPEED_NAME_MAP( INVALID_LINKSPEED )
};

const char *findNameBySpeed( uint32_t speed )
{
	speed_name_map_t *iter = speed_name_map;

	while( iter->speed != INVALID_LINKSPEED )
	{
		if( iter->speed == speed )
		{
			break;
		}
		++iter;
	}

	if( iter->speed != INVALID_LINKSPEED )
		return iter->name;

	return NULL;
}

uint32_t findSpeedByName( const char *name, const char **end )
{
	speed_name_map_t *iter = speed_name_map;
	*end = name;

	while( iter->speed != INVALID_LINKSPEED )
	{
		if( strncmp( name, iter->name, strlen( iter->name )) == 0 )
		{
			*end = name + strlen( iter->name );
			break;
		}
		++iter;
	}

	return iter->speed;
}
<|MERGE_RESOLUTION|>--- conflicted
+++ resolved
@@ -46,20 +46,19 @@
 
 #include <errno.h>
 #include <stdlib.h>
+
+#include <cstring>  
 #include <sstream>
 #include <map>
 
 #include "gptp_cfg.hpp"
-
-<<<<<<< HEAD
+#include "gptp_log.hpp"
+
+uint32_t findSpeedByName( const char *name, const char **end );
+
 bool GptpIniParser::sHasIniValues = false;
 
 GptpIniParser::GptpIniParser()
-=======
-uint32_t findSpeedByName( const char *name, const char **end );
-
-GptpIniParser::GptpIniParser(std::string filename)
->>>>>>> 73724444
 {
     sHasIniValues = false;
 }
@@ -253,18 +252,18 @@
             errno = 0;
             char *pEnd;
             const char *c_pEnd;
-	    uint32_t speed = findSpeedByName( value, &c_pEnd );
-	    if( speed == INVALID_LINKSPEED )
-	    {
-		    speed = strtoul( value, &pEnd, 10 );
-		    c_pEnd = pEnd;
-	    }
+            uint32_t speed = findSpeedByName( value, &c_pEnd );
+            if( speed == INVALID_LINKSPEED )
+            {
+               speed = strtoul( value, &pEnd, 10 );
+               c_pEnd = pEnd;
+            }
             int ph_tx_dly = strtoul(c_pEnd, &pEnd, 10);
             int ph_rx_dly = strtoul(pEnd, &pEnd, 10);
             if( *pEnd == '\0' && errno == 0) {
-                valOK = true;
-                parser->_config.phy_delay[speed].
-			set_delay( ph_tx_dly, ph_rx_dly );
+               valOK = true;
+               parser->_config.phy_delay[speed].
+			      set_delay( ph_tx_dly, ph_rx_dly );
             }
         }
         else if (parseMatch(name, "unicast_send_nodes"))
@@ -410,3 +409,4 @@
 
 	return iter->speed;
 }
+
