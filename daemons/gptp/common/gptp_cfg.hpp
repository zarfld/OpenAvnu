--- conflicted
+++ resolved
@@ -40,7 +40,9 @@
 
 #include "ini.h"
 #include <limits.h>
-#include <common_port.hpp>
+
+#include "phydelay.hpp"
+#include "ptptypes.hpp"
 
 const uint32_t LINKSPEED_10G =		10000000;
 const uint32_t LINKSPEED_2_5G =		2500000;
@@ -62,181 +64,145 @@
 {
     public:
 
-        /**
-         * @brief Container with the information to get from the .ini file
-         */
-        typedef struct
-        {
-            /*ptp data set*/
-            unsigned char priority1;
-
-            /*port data set*/
-            int8_t initialLogAnnounceInterval;
-            int8_t initialLogSyncInterval;
-            unsigned int announceReceiptTimeout;
-            unsigned int syncReceiptTimeout;
-            unsigned int syncReceiptThresh;		//!< Number of wrong sync messages that will trigger a switch to master
-            int64_t neighborPropDelayThresh;
-            unsigned int seqIdAsCapableThresh;
-            uint16_t lostPdelayRespThresh;
-            PortState port_state;
-            PortType delayMechanism;
-            std::list<std::string> unicastSendNodes;
-            std::list<std::string> unicastReceiveNodes;
-            uint16_t adrRegSocketPort;
-
-            /*ethernet adapter data set*/
-	    std::string ifname;
-		phy_delay_map_t phy_delay;
-        } gptp_cfg_t;
-
-        /*public methods*/
-        GptpIniParser();
-        GptpIniParser(const std::string& ini_path);
-        ~GptpIniParser();
-
-        /**
-         * @brief  Reads the parser Error value
-         * @param  void
-         * @return Parser Error
-         */
-        int parserError();
-
-        std::list<std::string> UnicastSendNodes() const
-        {
-            return _config.unicastSendNodes;
-        }
-
-        std::list<std::string> UnicastReceiveNodes() const
-        {
-            return _config.unicastReceiveNodes;
-        }
-        
-        uint16_t AdrRegSocketPort() const
-        {
-            return _config.adrRegSocketPort;
-        }
-
-        /**
-         * @brief  Reads priority1 config value
-         * @param  void
-         * @return priority1
-         */
-        unsigned char getPriority1() const
-        {
-            return _config.priority1;
-        }
-
-        /**
-         * @brief  Reads initialLogAnnounceInterval config value
-         * @param  void
-         * @return initialLogAnnounceInterval
-         */
-        int8_t getInitialLogAnnounceInterval() const
-        { 
-            return _config.initialLogAnnounceInterval;
-        }
-        
-        /**
-         * @brief  Reads initialLogSyncInterval config value
-         * @param  void
-         * @return initialLogSyncInterval
-         */
-        int8_t getInitialLogSyncInterval() const
-        {
-            return _config.initialLogSyncInterval;
-        }
-
-        /**
-         * @brief  Reads the announceReceiptTimeout configuration value
-         * @param  void
-         * @return announceRecepitTimeout value from .ini file
-         */
-        unsigned int getAnnounceReceiptTimeout() const
-        {
-            return _config.announceReceiptTimeout;
-        }
-
-        /**
-         * @brief  Reads the syncRecepitTimeout configuration value
-         * @param  void
-         * @return syncRecepitTimeout value from the .ini file
-         */
-        unsigned int getSyncReceiptTimeout() const
-        {
-            return _config.syncReceiptTimeout;
-        }
-
-        /**
-<<<<<<< HEAD
-         * @brief  Reads the TX PHY DELAY GB value from the configuration file
-         * @param  void
-         * @return gb_tx_phy_delay value from the .ini file
-         */
-        int getPhyDelayGbTx() const
-        {
-            return _config.phyDelay.gb_tx_phy_delay;
-        }
-
-        /**
-         * @brief  Reads the RX PHY DELAY GB value from the configuration file
-=======
-         * @brief  Reads the PHY DELAY values from the configuration file
->>>>>>> 73724444
-         * @param  void
-         * @return PHY delay map structure
-         */
-<<<<<<< HEAD
-        int getPhyDelayGbRx() const
-        {
-            return _config.phyDelay.gb_rx_phy_delay;
-        }
-
-        /**
-         * @brief  Reads the TX PHY DELAY MB value from the configuration file
-         * @param  void
-         * @return mb_tx_phy_delay value from the .ini file
-         */
-        int getPhyDelayMbTx() const
-        {
-            return _config.phyDelay.mb_tx_phy_delay;
-        }
-
-        /**
-         * @brief  Reads the RX PHY DELAY MB valye from the configuration file
-         * @param  void
-         * @return mb_rx_phy_delay value from the .ini file
-         */
-        int getPhyDelayMbRx() const
-        {
-            return _config.phyDelay.mb_rx_phy_delay;
-=======
-        const phy_delay_map_t getPhyDelay(void)
-        {
-            return _config.phy_delay;
->>>>>>> 73724444
-        }
-
-        /**
-         * @brief  Reads the neighbohr propagation delay threshold from the configuration file
-         * @param  void
-         * @return neighborPropDelayThresh value from the .ini file
-         */
-        int64_t getNeighborPropDelayThresh() const
-        {
-            return _config.neighborPropDelayThresh;
-        }
-
-        /**
-         * @brief  Reads the sync receipt threshold from the configuration file
-         * @return syncRecepitThresh value from the .ini file
-         */
-        unsigned int getSyncReceiptThresh() const
-        {
-            return _config.syncReceiptThresh;
-        }
-
-<<<<<<< HEAD
+      /**
+      * @brief Container with the information to get from the .ini file
+      */
+      typedef struct
+      {
+         /*ptp data set*/
+         unsigned char priority1;
+
+         /*port data set*/
+         int8_t initialLogAnnounceInterval;
+         int8_t initialLogSyncInterval;
+         unsigned int announceReceiptTimeout;
+         unsigned int syncReceiptTimeout;
+         unsigned int syncReceiptThresh;     //!< Number of wrong sync messages that will trigger a switch to master
+         int64_t neighborPropDelayThresh;
+         unsigned int seqIdAsCapableThresh;
+         uint16_t lostPdelayRespThresh;
+         PortState port_state;
+         PortType delayMechanism;
+         std::list<std::string> unicastSendNodes;
+         std::list<std::string> unicastReceiveNodes;
+         uint16_t adrRegSocketPort;
+
+         /*ethernet adapter data set*/
+       std::string ifname;
+       phy_delay_map_t phy_delay;
+      } gptp_cfg_t;
+
+      /*public methods*/
+      GptpIniParser();
+      GptpIniParser(const std::string& ini_path);
+      ~GptpIniParser();
+
+      /**
+      * @brief  Reads the parser Error value
+      * @param  void
+      * @return Parser Error
+      */
+      int parserError();
+
+      std::list<std::string> UnicastSendNodes() const
+      {
+         return _config.unicastSendNodes;
+      }
+
+      std::list<std::string> UnicastReceiveNodes() const
+      {
+         return _config.unicastReceiveNodes;
+      }
+
+      uint16_t AdrRegSocketPort() const
+      {
+         return _config.adrRegSocketPort;
+      }
+
+      /**
+      * @brief  Reads priority1 config value
+      * @param  void
+      * @return priority1
+      */
+      unsigned char getPriority1() const
+      {
+         return _config.priority1;
+      }
+
+      /**
+      * @brief  Reads initialLogAnnounceInterval config value
+      * @param  void
+      * @return initialLogAnnounceInterval
+      */
+      int8_t getInitialLogAnnounceInterval() const
+      { 
+         return _config.initialLogAnnounceInterval;
+      }
+
+      /**
+      * @brief  Reads initialLogSyncInterval config value
+      * @param  void
+      * @return initialLogSyncInterval
+      */
+      int8_t getInitialLogSyncInterval() const
+      {
+         return _config.initialLogSyncInterval;
+      }
+
+      /**
+      * @brief  Reads the announceReceiptTimeout configuration value
+      * @param  void
+      * @return announceRecepitTimeout value from .ini file
+      */
+      unsigned int getAnnounceReceiptTimeout() const
+      {
+         return _config.announceReceiptTimeout;
+      }
+
+      /**
+      * @brief  Reads the syncRecepitTimeout configuration value
+      * @param  void
+      * @return syncRecepitTimeout value from the .ini file
+      */
+      unsigned int getSyncReceiptTimeout() const
+      {
+         return _config.syncReceiptTimeout;
+      }
+
+      /**
+      * @brief  Reads the PHY DELAY values from the configuration file
+      * @param  void
+      * @return PHY delay map structure
+      */
+      const phy_delay_map_t getPhyDelay(void) const
+      {
+         return _config.phy_delay;
+      }
+
+      /**
+      * @brief  Reads the neighbohr propagation delay threshold from the configuration file
+      * @param  void
+      * @return neighborPropDelayThresh value from the .ini file
+      */
+      int64_t getNeighborPropDelayThresh() const
+      {
+         return _config.neighborPropDelayThresh;
+      }
+
+      /**
+      * @brief  Reads the sync receipt threshold from the configuration file
+      * @return syncRecepitThresh value from the .ini file
+      */
+      unsigned int getSyncReceiptThresh() const
+      {
+         return _config.syncReceiptThresh;
+      }
+
+   	/**
+   	 * @brief Dump PHY delays to screen
+   	 */
+   	void print_phy_delay( void );
+
         PortType getDelayMechanism() const
         {
             return _config.delayMechanism;
@@ -249,12 +215,6 @@
 
     private:
       const std::list<std::string> Split(const std::string& values) const;        
-=======
-	/**
-	 * @brief Dump PHY delays to screen
-	 */
-	void print_phy_delay( void );
->>>>>>> 73724444
 
     private:
         int _error;
