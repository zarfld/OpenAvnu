--- conflicted
+++ resolved
@@ -66,25 +66,13 @@
  * @brief Provides a data structure for gPTP time
  */
 typedef struct {
-<<<<<<< HEAD
-    int64_t ml_phoffset;			//!< Master to local phase offset
-    int64_t ls_phoffset;			//!< Local to system phase offset
-    FrequencyRatio ml_freqoffset;	//!< Master to local frequency offset
-    FrequencyRatio ls_freqoffset;	//!< Local to system frequency offset
-    uint64_t local_time;			//!< Local time of last update
-    uint64_t clock_id;  // Clock identifier
-    uint16_t addressRegistrationSocketPort;
-    uint32_t sync_count;			//!< Sync messages count
-    uint32_t pdelay_count;			//!< pdelay messages count
-    bool asCapable;                 //!< asCapable flag: true = device is AS Capable; false otherwise
-    PortState port_state;			//!< gPTP port state. It can assume values defined at ::PortState
-    PID_TYPE process_id;			//!< Process id number
-=======
 	int64_t ml_phoffset;			//!< Master to local phase offset
 	int64_t ls_phoffset;			//!< Local to system phase offset
 	FrequencyRatio ml_freqoffset;	//!< Master to local frequency offset
 	FrequencyRatio ls_freqoffset;	//!< Local to system frequency offset
 	uint64_t local_time;			//!< Local time of last update
+	uint64_t clock_id;  // Clock identifier
+	uint16_t addressRegistrationSocketPort;
 
 	/* Current grandmaster information */
 	/* Referenced by the IEEE Std 1722.1-2013 AVDECC Discovery Protocol Data Unit (ADPDU) */
@@ -111,7 +99,6 @@
 	bool asCapable;                 //!< asCapable flag: true = device is AS Capable; false otherwise
 	PortState port_state;			//!< gPTP port state. It can assume values defined at ::PortState
 	PID_TYPE process_id;			//!< Process id number
->>>>>>> 73724444
 } gPtpTimeData;
 
 /*
