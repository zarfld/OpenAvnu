/*************************************************************************************************************
Copyright (c) 2012-2015, Symphony Teleca Corporation, a Harman International Industries, Incorporated company
Copyright (c) 2016-2017, Harman International Industries, Incorporated
All rights reserved.

Redistribution and use in source and binary forms, with or without
modification, are permitted provided that the following conditions are met:

1. Redistributions of source code must retain the above copyright notice, this
   list of conditions and the following disclaimer.
2. Redistributions in binary form must reproduce the above copyright notice,
   this list of conditions and the following disclaimer in the documentation
   and/or other materials provided with the distribution.

THIS SOFTWARE IS PROVIDED BY THE COPYRIGHT HOLDERS AND CONTRIBUTORS LISTED "AS IS" AND
ANY EXPRESS OR IMPLIED WARRANTIES, INCLUDING, BUT NOT LIMITED TO, THE IMPLIED
WARRANTIES OF MERCHANTABILITY AND FITNESS FOR A PARTICULAR PURPOSE ARE
DISCLAIMED. IN NO EVENT SHALL THE COPYRIGHT OWNER OR CONTRIBUTORS LISTED BE LIABLE FOR
ANY DIRECT, INDIRECT, INCIDENTAL, SPECIAL, EXEMPLARY, OR CONSEQUENTIAL DAMAGES
(INCLUDING, BUT NOT LIMITED TO, PROCUREMENT OF SUBSTITUTE GOODS OR SERVICES;
LOSS OF USE, DATA, OR PROFITS; OR BUSINESS INTERRUPTION) HOWEVER CAUSED AND
ON ANY THEORY OF LIABILITY, WHETHER IN CONTRACT, STRICT LIABILITY, OR TORT
(INCLUDING NEGLIGENCE OR OTHERWISE) ARISING IN ANY WAY OUT OF THE USE OF THIS
SOFTWARE, EVEN IF ADVISED OF THE POSSIBILITY OF SUCH DAMAGE.

Attributions: The inih library portion of the source code is licensed from
Brush Technology and Ben Hoyt - Copyright (c) 2009, Brush Technology and Copyright (c) 2009, Ben Hoyt.
Complete license and copyright information can be found at
https://github.com/benhoyt/inih/commit/74d2ca064fb293bc60a77b0bd068075b293cf175.
*************************************************************************************************************/

/*
 * MODULE SUMMARY : Implementation for AAF mapping module
 *
 * AAF (AVTP Audio Format) is defined in IEEE 1722-2016 Clause 7.
 */

#include <stdlib.h>
#include <string.h>
#include "openavb_mcr_hal_pub.h"
#include "openavb_types_pub.h"
#include "openavb_trace_pub.h"
#include "openavb_avtp_time_pub.h"
#include "openavb_mediaq_pub.h"
#include "openavb_map_pub.h"
#include "openavb_map_aaf_audio_pub.h"

#define	AVB_LOG_COMPONENT	"AAF Mapping"
#include "openavb_log_pub.h"


typedef struct {
	U8 * queueStorage; // Buffer used as a circular queue for storing samples
	U8 * queueHead; // Head of the circular queue
	U8 * queueTail; // Tail of the circular queue
	U32  queueSize;
} circular_queue_t;

static bool AllocateCircularQueue(circular_queue_t *pQueue, U32 nQueueSize);
static void FreeCircularQueue(circular_queue_t *pQueue);

static bool CircularQueueIsValid(const circular_queue_t *pQueue);
static U32  CircularQueueBytesQueued(const circular_queue_t *pQueue);

static void PushBufferToCircularQueue(circular_queue_t *pQueue, const U8 *pData, U32 nDataSize);
static void PullBufferFromCircularQueue(circular_queue_t *pQueue, U8 *pData, U32 nDataSize);
static bool CompareBufferToCircularQueue(const circular_queue_t *pQueue, const U8 *pData, U32 nDataSize);


#define AVTP_SUBTYPE_AAF			2

// Header sizes (bytes)
#define AVTP_V0_HEADER_SIZE			12
#define AAF_HEADER_SIZE				12
#define TOTAL_HEADER_SIZE			(AVTP_V0_HEADER_SIZE + AAF_HEADER_SIZE)

// - 1 Byte - TV bit (timestamp valid)
#define HIDX_AVTP_HIDE7_TV1			1

// - 1 Byte - Sequence number
#define HIDX_AVTP_SEQ_NUM			2

// - 1 Byte - TU bit (timestamp uncertain)
#define HIDX_AVTP_HIDE7_TU1			3

// - 2 bytes	Stream data length
#define HIDX_STREAM_DATA_LEN16		20

// - 1 Byte - SP bit (sparse mode)
#define HIDX_AVTP_HIDE7_SP			22
#define SP_M0_BIT					(1 << 4)

typedef enum {
	AAF_RATE_UNSPEC = 0,
	AAF_RATE_8K,
	AAF_RATE_16K,
	AAF_RATE_32K,
	AAF_RATE_44K1,
	AAF_RATE_48K,
	AAF_RATE_88K2,
	AAF_RATE_96K,
	AAF_RATE_176K4,
	AAF_RATE_192K,
	AAF_RATE_24K,
} aaf_nominal_sample_rate_t;

typedef enum {
	AAF_FORMAT_UNSPEC = 0,
	AAF_FORMAT_FLOAT_32,
	AAF_FORMAT_INT_32,
	AAF_FORMAT_INT_24,
	AAF_FORMAT_INT_16,
	AAF_FORMAT_AES3_32, // AVDECC_TODO:  Implement this
} aaf_sample_format_t;

typedef enum {
	AAF_STATIC_CHANNELS_LAYOUT	= 0,
	AAF_MONO_CHANNELS_LAYOUT	= 1,
	AAF_STEREO_CHANNELS_LAYOUT	= 2,
	AAF_5_1_CHANNELS_LAYOUT		= 3,
	AAF_7_1_CHANNELS_LAYOUT		= 4,
	AAF_MAX_CHANNELS_LAYOUT		= 15,
} aaf_automotive_channels_layout_t;

typedef enum {
	// Disabled - timestamp is valid in every avtp packet
	TS_SPARSE_MODE_DISABLED		= 0,
	// Enabled - timestamp is valid in every 8th avtp packet
	TS_SPARSE_MODE_ENABLED		= 1
} avb_audio_sparse_mode_t;

typedef struct {
	/////////////
	// Config data
	/////////////

	// map_nv_item_count
	U32 itemCount;

	// Transmit interval in frames per second. 0 = default for talker class.
	U32 txInterval;

	// A multiple of how many frames of audio to accept in an media queue item and
	// into the AVTP payload above the minimal needed.
	U32 packingFactor;

	// MCR mode
	avb_audio_mcr_t audioMcr;

	// MCR timestamp interval
	U32 mcrTimestampInterval;

	// MCR clock recovery interval
	U32 mcrRecoveryInterval;

	// Time in microseconds to transmit a second redundant stream.  0 (default) if feature disabled.
	// This is also referred to as Max Allowed Dropout Time (MADT)
	U32 temporalRedundantOffsetUsec;

	// How frequently to report statistics.
	U32 report_seconds;

	/////////////
	// Variable data
	/////////////

	U32 maxTransitUsec;     // In microseconds

	aaf_nominal_sample_rate_t 	aaf_rate;
	aaf_sample_format_t			aaf_format;
	U8							aaf_bit_depth;
	U32 payloadSize;
	U32 payloadSizeMaxTalker, payloadSizeMaxListener;
	bool isTalker;

	U8 aaf_event_field;

	bool dataValid;

	U32 intervalCounter;

	avb_audio_sparse_mode_t sparseMode;

	bool mediaQItemSyncTS;

	U32 temporalRedundantOffsetSamples;
	U32 temporalRedundantOffsetPackets;

	// Temporal Redundancy data queue
	circular_queue_t temporalRedundantQueue;
	U32 temporalRedundantQueueFrameSize;

	// Temporal Redundancy Listener support and statistics
	circular_queue_t trStatsEntryTypeQueue;
	U32 trStatsTotalFrames, trStatsLostFrames, trStatsNeededAvailable, trStatsNeededNotAvailable;

	U64 nextReportNS;

} pvt_data_t;

static void x_calculateSizes(media_q_t *pMediaQ)
{
	AVB_TRACE_ENTRY(AVB_TRACE_MAP);

	if (pMediaQ) {
		media_q_pub_map_aaf_audio_info_t *pPubMapInfo = pMediaQ->pPubMapInfo;
		pvt_data_t *pPvtData = pMediaQ->pPvtMapInfo;
		if (!pPvtData) {
			AVB_LOG_ERROR("Private mapping module data not allocated.");
			return;
		}

		switch (pPubMapInfo->audioRate) {
			case AVB_AUDIO_RATE_8KHZ:
				pPvtData->aaf_rate = AAF_RATE_8K;
				pPvtData->temporalRedundantOffsetSamples = (U32) ((U64) pPvtData->temporalRedundantOffsetUsec * 8000ull / 1000000ull);
				break;
			case AVB_AUDIO_RATE_16KHZ:
				pPvtData->aaf_rate = AAF_RATE_16K;
				pPvtData->temporalRedundantOffsetSamples = (U32) ((U64) pPvtData->temporalRedundantOffsetUsec * 16000ull / 1000000ull);
				break;
			case AVB_AUDIO_RATE_24KHZ:
				pPvtData->aaf_rate = AAF_RATE_24K;
				pPvtData->temporalRedundantOffsetSamples = (U32) ((U64) pPvtData->temporalRedundantOffsetUsec * 24000ull / 1000000ull);
				break;
			case AVB_AUDIO_RATE_32KHZ:
				pPvtData->aaf_rate = AAF_RATE_32K;
				pPvtData->temporalRedundantOffsetSamples = (U32) ((U64) pPvtData->temporalRedundantOffsetUsec * 32000ull / 1000000ull);
				break;
			case AVB_AUDIO_RATE_44_1KHZ:
				pPvtData->aaf_rate = AAF_RATE_44K1;
				pPvtData->temporalRedundantOffsetSamples = (U32) ((U64) pPvtData->temporalRedundantOffsetUsec * 44100ull / 1000000ull);
				break;
			case AVB_AUDIO_RATE_48KHZ:
				pPvtData->aaf_rate = AAF_RATE_48K;
				pPvtData->temporalRedundantOffsetSamples = (U32) ((U64) pPvtData->temporalRedundantOffsetUsec * 48000ull / 1000000ull);
				break;
			case AVB_AUDIO_RATE_88_2KHZ:
				pPvtData->aaf_rate = AAF_RATE_88K2;
				pPvtData->temporalRedundantOffsetSamples = (U32) ((U64) pPvtData->temporalRedundantOffsetUsec * 88200ull / 1000000ull);
				break;
			case AVB_AUDIO_RATE_96KHZ:
				pPvtData->aaf_rate = AAF_RATE_96K;
				pPvtData->temporalRedundantOffsetSamples = (U32) ((U64) pPvtData->temporalRedundantOffsetUsec * 96000ull / 1000000ull);
				break;
			case AVB_AUDIO_RATE_176_4KHZ:
				pPvtData->aaf_rate = AAF_RATE_176K4;
				pPvtData->temporalRedundantOffsetSamples = (U32) ((U64) pPvtData->temporalRedundantOffsetUsec * 176400ull / 1000000ull);
				break;
			case AVB_AUDIO_RATE_192KHZ:
				pPvtData->aaf_rate = AAF_RATE_192K;
				pPvtData->temporalRedundantOffsetSamples = (U32) ((U64) pPvtData->temporalRedundantOffsetUsec * 192000ull / 1000000ull);
				break;
			default:
				AVB_LOG_ERROR("Invalid audio frequency configured");
				pPvtData->aaf_rate = AAF_RATE_UNSPEC;
				break;
		}
		AVB_LOGF_INFO("aaf_rate=%d (%dKhz)", pPvtData->aaf_rate, pPubMapInfo->audioRate);

		char *typeStr = "int";
		if (pPubMapInfo->audioType == AVB_AUDIO_TYPE_FLOAT) {
			typeStr = "float";
			switch (pPubMapInfo->audioBitDepth) {
				case AVB_AUDIO_BIT_DEPTH_32BIT:
					pPvtData->aaf_format = AAF_FORMAT_FLOAT_32;
					pPubMapInfo->itemSampleSizeBytes = 4;
					pPubMapInfo->packetSampleSizeBytes = 4;
					pPvtData->aaf_bit_depth = 32;
					break;
				default:
					AVB_LOG_ERROR("Invalid audio bit-depth configured for float");
					pPvtData->aaf_format = AAF_FORMAT_UNSPEC;
					break;
			}
		}
		else {
			switch (pPubMapInfo->audioBitDepth) {
				case AVB_AUDIO_BIT_DEPTH_32BIT:
					pPvtData->aaf_format = AAF_FORMAT_INT_32;
					pPubMapInfo->itemSampleSizeBytes = 4;
					pPubMapInfo->packetSampleSizeBytes = 4;
					pPvtData->aaf_bit_depth = 32;
					break;
				case AVB_AUDIO_BIT_DEPTH_24BIT:
					pPvtData->aaf_format = AAF_FORMAT_INT_24;
					pPubMapInfo->itemSampleSizeBytes = 3;
					pPubMapInfo->packetSampleSizeBytes = 3;
					pPvtData->aaf_bit_depth = 24;
					break;
				case AVB_AUDIO_BIT_DEPTH_16BIT:
					pPvtData->aaf_format = AAF_FORMAT_INT_16;
					pPubMapInfo->itemSampleSizeBytes = 2;
					pPubMapInfo->packetSampleSizeBytes = 2;
					pPvtData->aaf_bit_depth = 16;
					break;
#if 0
					// should work - test content?
				case AVB_AUDIO_BIT_DEPTH_20BIT:
					pPvtData->aaf_format = AAF_FORMAT_INT_24;
					pPubMapInfo->itemSampleSizeBytes = 3;
					pPubMapInfo->packetSampleSizeBytes = 3;
					pPvtData->aaf_bit_depth = 20;
					break;
					// would require byte-by-byte copy
				case AVB_AUDIO_BIT_DEPTH_8BIT:
					pPvtData->aaf_format = AAF_FORMAT_INT_24;
					pPubMapInfo->itemSampleSizeBytes = 1;
					pPubMapInfo->packetSampleSizeBytes = 2;
					pPvtData->aaf_bit_depth = 8;
					break;
#endif
				default:
					AVB_LOG_ERROR("Invalid audio bit-depth configured");
					pPvtData->aaf_format = AAF_FORMAT_UNSPEC;
					break;
			}
		}
		AVB_LOGF_INFO("aaf_format=%d (%s%d)",
			pPvtData->aaf_format, typeStr, pPubMapInfo->audioBitDepth);

		// Audio frames per packet
		pPubMapInfo->framesPerPacket = (pPubMapInfo->audioRate / pPvtData->txInterval);
		if (pPubMapInfo->audioRate % pPvtData->txInterval != 0) {
			AVB_LOGF_WARNING("Audio rate (%d) is not integer multiple of TX interval (%d)",
				pPubMapInfo->audioRate, pPvtData->txInterval);
			pPubMapInfo->framesPerPacket += 1;
		}
		AVB_LOGF_INFO("Frames/packet = %d", pPubMapInfo->framesPerPacket);

		// AAF packet size calculations
		pPubMapInfo->packetFrameSizeBytes = pPubMapInfo->packetSampleSizeBytes * pPubMapInfo->audioChannels;
		pPvtData->payloadSize = pPvtData->payloadSizeMaxTalker = pPvtData->payloadSizeMaxListener =
			pPubMapInfo->framesPerPacket * pPubMapInfo->packetFrameSizeBytes;
		AVB_LOGF_INFO("packet: sampleSz=%d * channels=%d => frameSz=%d * %d => payloadSz=%d",
			pPubMapInfo->packetSampleSizeBytes,
			pPubMapInfo->audioChannels,
			pPubMapInfo->packetFrameSizeBytes,
			pPubMapInfo->framesPerPacket,
			pPvtData->payloadSize);
		if (pPvtData->aaf_format >= AAF_FORMAT_INT_32 && pPvtData->aaf_format <= AAF_FORMAT_INT_16) {
			// Determine the largest size we could receive before adjustments.
			pPvtData->payloadSizeMaxListener = 4 * pPubMapInfo->audioChannels * pPubMapInfo->framesPerPacket;
			AVB_LOGF_DEBUG("packet: payloadSizeMaxListener=%d", pPvtData->payloadSizeMaxListener);
		}

		// MediaQ item size calculations
		pPubMapInfo->packingFactor = pPvtData->packingFactor;
		pPubMapInfo->framesPerItem = pPubMapInfo->framesPerPacket * pPvtData->packingFactor;
		pPubMapInfo->itemFrameSizeBytes = pPubMapInfo->itemSampleSizeBytes * pPubMapInfo->audioChannels;
		pPubMapInfo->itemSize = pPubMapInfo->itemFrameSizeBytes * pPubMapInfo->framesPerItem;
		AVB_LOGF_INFO("item: sampleSz=%d * channels=%d => frameSz=%d * %d * packing=%d => itemSz=%d",
			pPubMapInfo->itemSampleSizeBytes,
			pPubMapInfo->audioChannels,
			pPubMapInfo->itemFrameSizeBytes,
			pPubMapInfo->framesPerPacket,
			pPubMapInfo->packingFactor,
			pPubMapInfo->itemSize);

		// Temporal Redundancy adjustments
		pPvtData->temporalRedundantQueueFrameSize = pPvtData->payloadSizeMaxListener;
		pPvtData->payloadSizeMaxListener *= 2; // Double Listener max payload in case remote Talker using Temporal Redundancy
		if (pPvtData->temporalRedundantOffsetUsec > 0) {
			pPvtData->payloadSizeMaxTalker *= 2; // Double Talker max payload if using Temporal Redundancy

			pPvtData->temporalRedundantOffsetPackets =
				(pPvtData->temporalRedundantOffsetSamples / pPubMapInfo->framesPerPacket);

			AVB_LOGF_INFO("temporal redundancy offset=%u microseconds, %u samples, %u packets",
				pPvtData->temporalRedundantOffsetUsec, pPvtData->temporalRedundantOffsetSamples, pPvtData->temporalRedundantOffsetPackets);
		}
	}

	AVB_TRACE_EXIT(AVB_TRACE_MAP);
}


// Each configuration name value pair for this mapping will result in this callback being called.
void openavbMapAVTPAudioCfgCB(media_q_t *pMediaQ, const char *name, const char *value)
{
	AVB_TRACE_ENTRY(AVB_TRACE_MAP);

	if (pMediaQ) {
		pvt_data_t *pPvtData = pMediaQ->pPvtMapInfo;
		if (!pPvtData) {
			AVB_LOG_ERROR("Private mapping module data not allocated.");
			return;
		}

		if (strcmp(name, "map_nv_item_count") == 0) {
			char *pEnd;
			pPvtData->itemCount = strtol(value, &pEnd, 10);
		}
		else if (strcmp(name, "map_nv_packing_factor") == 0) {
			char *pEnd;
			pPvtData->packingFactor = strtol(value, &pEnd, 10);
		}
		else if (strcmp(name, "map_nv_tx_rate") == 0
			|| strcmp(name, "map_nv_tx_interval") == 0) {
			char *pEnd;
			pPvtData->txInterval = strtol(value, &pEnd, 10);
		}
		else if (strcmp(name, "map_nv_sparse_mode") == 0) {
			char* pEnd;
			U32 tmp;
			tmp = strtol(value, &pEnd, 10);
			if (*pEnd == '\0' && tmp == 1) {
				pPvtData->sparseMode = TS_SPARSE_MODE_ENABLED;
			}
			else if (*pEnd == '\0' && tmp == 0) {
				pPvtData->sparseMode = TS_SPARSE_MODE_DISABLED;
			}
		}
		else if (strcmp(name, "map_nv_audio_mcr") == 0) {
			char *pEnd;
			pPvtData->audioMcr = (avb_audio_mcr_t)strtol(value, &pEnd, 10);
		}
		else if (strcmp(name, "map_nv_mcr_timestamp_interval") == 0) {
			char *pEnd;
			pPvtData->mcrTimestampInterval = strtol(value, &pEnd, 10);
		}
		else if (strcmp(name, "map_nv_mcr_recovery_interval") == 0) {
			char *pEnd;
			pPvtData->mcrRecoveryInterval = strtol(value, &pEnd, 10);
		}
		else if (strcmp(name, "map_nv_temporal_redundant_offset") == 0 ||
				strcmp(name, "map_nv_max_allowed_dropout_time") == 0 ) {
			char *pEnd;
			pPvtData->temporalRedundantOffsetUsec = strtol(value, &pEnd, 10);
		}
		else if (strcmp(name, "map_nv_report_seconds") == 0) {
			char *pEnd;
			pPvtData->report_seconds = strtol(value, &pEnd, 10);
		}
	}

	AVB_TRACE_EXIT(AVB_TRACE_MAP);
}

U8 openavbMapAVTPAudioSubtypeCB()
{
	AVB_TRACE_ENTRY(AVB_TRACE_MAP);
	AVB_TRACE_EXIT(AVB_TRACE_MAP);
	return AVTP_SUBTYPE_AAF;        // AAF AVB subtype
}

// Returns the AVTP version used by this mapping
U8 openavbMapAVTPAudioAvtpVersionCB()
{
	AVB_TRACE_ENTRY(AVB_TRACE_MAP_DETAIL);
	AVB_TRACE_EXIT(AVB_TRACE_MAP_DETAIL);
	return 0x00;        // Version 0
}

U16 openavbMapAVTPAudioMaxDataSizeCB(media_q_t *pMediaQ)
{
	AVB_TRACE_ENTRY(AVB_TRACE_MAP);
	if (pMediaQ) {
		pvt_data_t *pPvtData = pMediaQ->pPvtMapInfo;
		if (!pPvtData) {
			AVB_LOG_ERROR("Private mapping module data not allocated.");
			return 0;
		}

		// Return the largest size a frame payload could be.
		// If we don't yet know if we are a Talker or Listener, the larger Listener max will be returned.
		U16 payloadSizeMax;
		if (pPvtData->isTalker) {
			payloadSizeMax = pPvtData->payloadSizeMaxTalker + TOTAL_HEADER_SIZE;
		}
		else {
			payloadSizeMax = pPvtData->payloadSizeMaxListener + TOTAL_HEADER_SIZE;
		}
		AVB_TRACE_EXIT(AVB_TRACE_MAP);
		return payloadSizeMax;
	}
	AVB_TRACE_EXIT(AVB_TRACE_MAP);
	return 0;
}

// Returns the intended transmit interval (in frames per second). 0 = default for talker / class.
U32 openavbMapAVTPAudioTransmitIntervalCB(media_q_t *pMediaQ)
{
	AVB_TRACE_ENTRY(AVB_TRACE_MAP);
	if (pMediaQ) {
		pvt_data_t *pPvtData = pMediaQ->pPvtMapInfo;
		if (!pPvtData) {
			AVB_LOG_ERROR("Private mapping module data not allocated.");
			return 0;
		}

		AVB_TRACE_EXIT(AVB_TRACE_MAP);
		return pPvtData->txInterval;
	}
	AVB_TRACE_EXIT(AVB_TRACE_MAP);
	return 0;
}

void openavbMapAVTPAudioGenInitCB(media_q_t *pMediaQ)
{
	AVB_TRACE_ENTRY(AVB_TRACE_MAP);
	if (pMediaQ) {
		media_q_pub_map_uncmp_audio_info_t *pPubMapInfo = pMediaQ->pPubMapInfo;
		pvt_data_t *pPvtData = pMediaQ->pPvtMapInfo;
		if (!pPvtData) {
			AVB_LOG_ERROR("Private mapping module data not allocated.");
			return;
		}

		x_calculateSizes(pMediaQ);
		openavbMediaQSetSize(pMediaQ, pPvtData->itemCount, pPubMapInfo->itemSize);

		if (pPvtData->temporalRedundantOffsetUsec > 0 && pPvtData->temporalRedundantOffsetSamples > 0) {
			if ((pPvtData->temporalRedundantOffsetSamples % pPubMapInfo->framesPerPacket) != 0) {
				AVB_LOG_ERROR("Temporal Redundancy not supported when redundant data would be split between two packets");
				return;
			}

			// Create a data queue big enough to meet our needs.
			const U32 queueSize =
				(pPvtData->temporalRedundantQueueFrameSize * (pPvtData->temporalRedundantOffsetPackets + 2));
			FreeCircularQueue(&pPvtData->temporalRedundantQueue);
			if (!AllocateCircularQueue(&pPvtData->temporalRedundantQueue, queueSize)) {
				AVB_LOG_ERROR("Temporal Redundancy queue not allocated.");
				return;
			}

			// Prefill the data queue with empty samples for the initial temporal redundancy processing.
			// TODO:  Do we need something besides zeros for AAF_FORMAT_FLOAT_32 or AAF_FORMAT_AES3_32?
			PushBufferToCircularQueue(&pPvtData->temporalRedundantQueue, NULL,
				(pPvtData->temporalRedundantQueueFrameSize * pPvtData->temporalRedundantOffsetPackets));
		}

		pPvtData->dataValid = TRUE;
	}
	AVB_TRACE_EXIT(AVB_TRACE_MAP);
}

// A call to this callback indicates that this mapping module will be
// a talker. Any talker initialization can be done in this function.
void openavbMapAVTPAudioTxInitCB(media_q_t *pMediaQ)
{
	AVB_TRACE_ENTRY(AVB_TRACE_MAP);

	if (pMediaQ) {
		pvt_data_t *pPvtData = pMediaQ->pPvtMapInfo;
		if (!pPvtData) {
			AVB_LOG_ERROR("Private mapping module data not allocated.");
			return;
		}

		pPvtData->isTalker = TRUE;
	}

	AVB_TRACE_EXIT(AVB_TRACE_MAP);
}

// CORE_TODO: This callback should be updated to work in a similar way the uncompressed audio mapping. With allowing AVTP packets to be built
//  from multiple media queue items. This allows interface to set into the media queue blocks of audio frames to properly correspond to
//  a SYT_INTERVAL. Additionally the public data member sytInterval needs to be set in the same way the uncompressed audio mapping does.
// This talker callback will be called for each AVB observation interval.
tx_cb_ret_t openavbMapAVTPAudioTxCB(media_q_t *pMediaQ, U8 *pData, U32 *dataLen)
{
	media_q_item_t *pMediaQItem = NULL;
	AVB_TRACE_ENTRY(AVB_TRACE_MAP_DETAIL);

	if (!pMediaQ) {
		AVB_LOG_ERROR("Mapping module invalid MediaQ");
		AVB_TRACE_EXIT(AVB_TRACE_MAP_DETAIL);
		return TX_CB_RET_PACKET_NOT_READY;
	}

	if (!pData || !dataLen) {
		AVB_LOG_ERROR("Mapping module data or data length argument incorrect.");
		AVB_TRACE_EXIT(AVB_TRACE_MAP_DETAIL);
		return TX_CB_RET_PACKET_NOT_READY;
	}

	media_q_pub_map_aaf_audio_info_t *pPubMapInfo = pMediaQ->pPubMapInfo;

	U32 bytesNeeded = pPubMapInfo->itemFrameSizeBytes * pPubMapInfo->framesPerPacket;
	if (!openavbMediaQIsAvailableBytes(pMediaQ, pPubMapInfo->itemFrameSizeBytes * pPubMapInfo->framesPerPacket, TRUE)) {
		AVB_LOG_VERBOSE("Not enough bytes are ready");
		AVB_TRACE_EXIT(AVB_TRACE_MAP_DETAIL);
		return TX_CB_RET_PACKET_NOT_READY;
	}

	pvt_data_t *pPvtData = pMediaQ->pPvtMapInfo;
	if (!pPvtData) {
		AVB_LOG_ERROR("Private mapping module data not allocated.");
		openavbMediaQTailUnlock(pMediaQ);
		AVB_TRACE_EXIT(AVB_TRACE_MAP_DETAIL);
		return TX_CB_RET_PACKET_NOT_READY;
	}

	if ((*dataLen - TOTAL_HEADER_SIZE) < pPvtData->payloadSize) {
		AVB_LOG_ERROR("Not enough room in packet for payload");
		openavbMediaQTailUnlock(pMediaQ);
		AVB_TRACE_EXIT(AVB_TRACE_MAP_DETAIL);
		return TX_CB_RET_PACKET_NOT_READY;
	}

	if (pPvtData->temporalRedundantOffsetUsec > 0) {
		if ((*dataLen - TOTAL_HEADER_SIZE) < pPvtData->payloadSize * 2) {
			AVB_LOG_ERROR("Not enough room in packet for temporal offset payload");
			openavbMediaQTailUnlock(pMediaQ);
			AVB_TRACE_EXIT(AVB_TRACE_MAP_DETAIL);
			return TX_CB_RET_PACKET_NOT_READY;
		}

		if (!CircularQueueIsValid(&pPvtData->temporalRedundantQueue)) {
			AVB_LOG_ERROR("No queue for temporal offset payload");
			openavbMediaQTailUnlock(pMediaQ);
			AVB_TRACE_EXIT(AVB_TRACE_MAP_DETAIL);
			return TX_CB_RET_PACKET_NOT_READY;
		}
	}

	U32 tmp32;
	U8 *pHdrV0 = pData;
	U32 *pHdr = (U32 *)(pData + AVTP_V0_HEADER_SIZE);
	U8  *pPayload = pData + TOTAL_HEADER_SIZE;

	if (pPvtData->temporalRedundantOffsetUsec > 0) {
		// We want to write the supplied data to the redundant_audio_data_payload, rather than the primary_audio_data_payload
		pPayload += bytesNeeded;
	}

	U32 bytesProcessed = 0;
	while (bytesProcessed < bytesNeeded) {
		pMediaQItem = openavbMediaQTailLock(pMediaQ, TRUE);
		if (pMediaQItem && pMediaQItem->pPubData && pMediaQItem->dataLen > 0) {

			// timestamp set in the interface module, here just validate
			// In sparse mode, the timestamp valid flag should be set every eighth AAF AVPTDU.
			if (pPvtData->sparseMode == TS_SPARSE_MODE_ENABLED && (pHdrV0[HIDX_AVTP_SEQ_NUM] & 0x07) != 0) {
				// Skip over this timestamp, as using sparse mode.
				pHdrV0[HIDX_AVTP_HIDE7_TV1] &= ~0x01;
				pHdrV0[HIDX_AVTP_HIDE7_TU1] &= ~0x01;
				*pHdr++ = 0; // Clear the timestamp field
			}
			else if (!openavbAvtpTimeTimestampIsValid(pMediaQItem->pAvtpTime)) {
				// Error getting the timestamp.  Clear timestamp valid flag.
				AVB_LOG_ERROR("Unable to get the timestamp value");
				pHdrV0[HIDX_AVTP_HIDE7_TV1] &= ~0x01;
				pHdrV0[HIDX_AVTP_HIDE7_TU1] &= ~0x01;
				*pHdr++ = 0; // Clear the timestamp field
			}
			else {
				// Add the max transit time.
				openavbAvtpTimeAddUSec(pMediaQItem->pAvtpTime, pPvtData->maxTransitUsec);

				// Add the max allowed dropout time, if used, so that the presentation timestamp includes that delay.
				if (pPvtData->temporalRedundantOffsetUsec > 0) {
					openavbAvtpTimeAddUSec(pMediaQItem->pAvtpTime, pPvtData->temporalRedundantOffsetUsec);
				}

				// Set timestamp valid flag
				pHdrV0[HIDX_AVTP_HIDE7_TV1] |= 0x01;

				// Set (clear) timestamp uncertain flag
				if (openavbAvtpTimeTimestampIsUncertain(pMediaQItem->pAvtpTime))
					pHdrV0[HIDX_AVTP_HIDE7_TU1] |= 0x01;
				else pHdrV0[HIDX_AVTP_HIDE7_TU1] &= ~0x01;

				// - 4 bytes	avtp_timestamp
				*pHdr++ = htonl(openavbAvtpTimeGetAvtpTimestamp(pMediaQItem->pAvtpTime));

				openavbAvtpTimeSetTimestampValid(pMediaQItem->pAvtpTime, FALSE);
			}

			// - 4 bytes	format info (format, sample rate, channels per frame, bit depth)
			tmp32 = pPvtData->aaf_format << 24;
			tmp32 |= pPvtData->aaf_rate  << 20;
			tmp32 |= pPubMapInfo->audioChannels << 8;
			tmp32 |= pPvtData->aaf_bit_depth;
			*pHdr++ = htonl(tmp32);

			// - 4 bytes	packet info (data length, evt field)
			tmp32 = pPvtData->payloadSize << 16;
			tmp32 |= pPvtData->aaf_event_field << 8;
			*pHdr++ = htonl(tmp32);

			// Set (clear) sparse mode flag
			if (pPvtData->sparseMode == TS_SPARSE_MODE_ENABLED) {
				pHdrV0[HIDX_AVTP_HIDE7_SP] |= SP_M0_BIT;
			} else {
				pHdrV0[HIDX_AVTP_HIDE7_SP] &= ~SP_M0_BIT;
			}

			if ((pMediaQItem->dataLen - pMediaQItem->readIdx) < pPvtData->payloadSize) {
				// This should not happen so we will just toss it away.
				AVB_LOG_ERROR("Not enough data in media queue item for packet");
				openavbMediaQTailPull(pMediaQ);
				AVB_TRACE_EXIT(AVB_TRACE_MAP_DETAIL);
				return TX_CB_RET_PACKET_NOT_READY;
			}

			memcpy(pPayload, (uint8_t *)pMediaQItem->pPubData + pMediaQItem->readIdx, pPvtData->payloadSize);
			bytesProcessed += pPvtData->payloadSize;

			pMediaQItem->readIdx += pPvtData->payloadSize;
			if (pMediaQItem->readIdx >= pMediaQItem->dataLen) {
				// Finished reading the entire item
				openavbMediaQTailPull(pMediaQ);
			}
			else {
				// More to read next interval
				openavbMediaQTailUnlock(pMediaQ);
			}
		}
		else {
			openavbMediaQTailPull(pMediaQ);
		}
	}

	// Set out bound data length (entire packet length)
	*dataLen = bytesNeeded + TOTAL_HEADER_SIZE;

	if (pPvtData->temporalRedundantOffsetUsec > 0) {
		// Push the data from the redundant_audio_data_payload to the circular queue, so we can use it in a later packet.
		PushBufferToCircularQueue(&pPvtData->temporalRedundantQueue, pData + TOTAL_HEADER_SIZE + bytesNeeded, bytesNeeded);
		if (bytesNeeded < pPvtData->temporalRedundantQueueFrameSize) {
			// Pad to the end of the frame size.
			PushBufferToCircularQueue(&pPvtData->temporalRedundantQueue, NULL, pPvtData->temporalRedundantQueueFrameSize - bytesNeeded);
		}

		// Pull the data from the circular queue to the primary_audio_data_payload.
		PullBufferFromCircularQueue(&pPvtData->temporalRedundantQueue, pData + TOTAL_HEADER_SIZE, bytesNeeded);
		if (bytesNeeded < pPvtData->temporalRedundantQueueFrameSize) {
			// Go past padding at the end of the frame size.
			PullBufferFromCircularQueue(&pPvtData->temporalRedundantQueue, NULL, pPvtData->temporalRedundantQueueFrameSize - bytesNeeded);
		}

		// Account for the larger packet size.
		*dataLen += bytesNeeded;
	}

	AVB_TRACE_EXIT(AVB_TRACE_MAP_DETAIL);
	return TX_CB_RET_PACKET_READY;
}

// A call to this callback indicates that this mapping module will be
// a listener. Any listener initialization can be done in this function.
void openavbMapAVTPAudioRxInitCB(media_q_t *pMediaQ)
{
	AVB_TRACE_ENTRY(AVB_TRACE_MAP);
	if (pMediaQ) {
		pvt_data_t *pPvtData = pMediaQ->pPvtMapInfo;
		if (!pPvtData) {
			AVB_LOG_ERROR("Private mapping module data not allocated.");
			return;
		}
		pPvtData->isTalker = FALSE;
		if (pPvtData->audioMcr != AVB_MCR_NONE) {
			HAL_INIT_MCR_V2(pPvtData->txInterval, pPvtData->packingFactor, pPvtData->mcrTimestampInterval, pPvtData->mcrRecoveryInterval);
		}
		bool badPckFctrValue = FALSE;
		if (pPvtData->sparseMode == TS_SPARSE_MODE_ENABLED) {
			// sparse mode enabled so check packing factor
			// listener should work correct for packing_factors:
			// 1, 2, 4, 8, 16, 24, 32, 40, 48, (+8) ...
			if (pPvtData->packingFactor == 0) {
				badPckFctrValue = TRUE;
			}
			else if (pPvtData->packingFactor < 8) {
				// check if power of 2
				if ((pPvtData->packingFactor & (pPvtData->packingFactor - 1)) != 0) {
					badPckFctrValue = TRUE;
				}
			}
			else {
				// check if multiple of 8
				if (pPvtData->packingFactor % 8 != 0) {
					badPckFctrValue = TRUE;
				}
			}
			if (badPckFctrValue) {
				AVB_LOGF_WARNING("Wrong packing factor value set (%d) for sparse timestamping mode", pPvtData->packingFactor);
			}
		}

		// Prepare to gather Temporal Redundancy statistics.
		if (pPvtData->temporalRedundantOffsetUsec > 0) {
			// Create a statistics tracking queue big enough to meet our needs.
			FreeCircularQueue(&pPvtData->trStatsEntryTypeQueue);
			AllocateCircularQueue(&pPvtData->trStatsEntryTypeQueue, pPvtData->temporalRedundantOffsetPackets + 10 /* Add some padding, just in case. */ );

			// Record some initial failures, as the pre-filled redundant data is of type AAF_FORMAT_UNSPEC (0).
			PushBufferToCircularQueue(&pPvtData->trStatsEntryTypeQueue, NULL, pPvtData->temporalRedundantOffsetPackets);

			pPvtData->trStatsTotalFrames = pPvtData->trStatsLostFrames =
				pPvtData->trStatsNeededAvailable = pPvtData->trStatsNeededNotAvailable = 0;
		}
	}
	AVB_TRACE_EXIT(AVB_TRACE_MAP);
}

// This callback occurs when running as a listener and data is available.
bool openavbMapAVTPAudioRxCB(media_q_t *pMediaQ, U8 *pData, U32 dataLen)
{
	AVB_TRACE_ENTRY(AVB_TRACE_MAP_DETAIL);
	if (pMediaQ && pData) {
		U8 *pHdrV0 = pData;
		U32 *pHdr = (U32 *)(pData + AVTP_V0_HEADER_SIZE);
		U8  *pPayload = pData + TOTAL_HEADER_SIZE;
		media_q_pub_map_aaf_audio_info_t *pPubMapInfo = pMediaQ->pPubMapInfo;
		pvt_data_t *pPvtData = pMediaQ->pPvtMapInfo;
		if (!pPvtData) {
			AVB_LOG_ERROR("Private mapping module data not allocated.");
			return FALSE;
		}

		aaf_sample_format_t incoming_aaf_format;
		U8 incoming_bit_depth;
		int tmp;
		bool dataValid = TRUE;
		bool dataConversionEnabled = FALSE;

		U32 timestamp = ntohl(*pHdr++);
		U32 format_info = ntohl(*pHdr++);
		U32 packet_info = ntohl(*pHdr++);

		bool listenerSparseMode = (pPvtData->sparseMode == TS_SPARSE_MODE_ENABLED) ? TRUE : FALSE;
		bool streamSparseMode = (pHdrV0[HIDX_AVTP_HIDE7_SP] & SP_M0_BIT) ? TRUE : FALSE;
		U16 payloadLen = ntohs(*(U16 *)(&pHdrV0[HIDX_STREAM_DATA_LEN16]));

		if (payloadLen > dataLen - TOTAL_HEADER_SIZE) {
			if (pPvtData->dataValid)
				AVB_LOGF_ERROR("header data len %d > actual data len %d",
					       payloadLen, dataLen - TOTAL_HEADER_SIZE);
			dataValid = FALSE;
		}

		if ((incoming_aaf_format = (aaf_sample_format_t) ((format_info >> 24) & 0xFF)) != pPvtData->aaf_format) {
			// Check if we can convert the incoming data.
			if (incoming_aaf_format >= AAF_FORMAT_INT_32 && incoming_aaf_format <= AAF_FORMAT_INT_16 &&
					pPvtData->aaf_format >= AAF_FORMAT_INT_32 && pPvtData->aaf_format <= AAF_FORMAT_INT_16) {
				// Integer conversion should be supported.
				dataConversionEnabled = TRUE;
			}
			else {
				if (pPvtData->dataValid)
					AVB_LOGF_ERROR("Listener format %d doesn't match received data (%d)",
						pPvtData->aaf_format, incoming_aaf_format);
				dataValid = FALSE;
			}
		}
		if ((tmp = ((format_info >> 20) & 0x0F)) != pPvtData->aaf_rate) {
			if (pPvtData->dataValid)
				AVB_LOGF_ERROR("Listener sample rate (%d) doesn't match received data (%d)",
					pPvtData->aaf_rate, tmp);
			dataValid = FALSE;
		}
		if ((tmp = ((format_info >> 8) & 0x3FF)) != pPubMapInfo->audioChannels) {
			if (pPvtData->dataValid)
				AVB_LOGF_ERROR("Listener channel count (%d) doesn't match received data (%d)",
					pPubMapInfo->audioChannels, tmp);
			dataValid = FALSE;
		}
		if ((incoming_bit_depth = (U8) (format_info & 0xFF)) == 0) {
			if (pPvtData->dataValid)
				AVB_LOGF_ERROR("Listener bit depth (%d) not valid",
					incoming_bit_depth);
			dataValid = FALSE;
		}
		if ((tmp = ((packet_info >> 16) & 0xFFFF)) != pPvtData->payloadSize) {
			if (!dataConversionEnabled) {
				if (pPvtData->dataValid)
					AVB_LOGF_ERROR("Listener payload size (%d) doesn't match received data (%d)",
						pPvtData->payloadSize, tmp);
				dataValid = FALSE;
			}
			else {
				int nInSampleLength = 6 - incoming_aaf_format; // Calculate the number of integer bytes per sample received
				int nOutSampleLength = 6 - pPvtData->aaf_format; // Calculate the number of integer bytes per sample we want
				if (tmp / nInSampleLength != pPvtData->payloadSize / nOutSampleLength) {
					if (pPvtData->dataValid)
						AVB_LOGF_ERROR("Listener payload samples (%d) doesn't match received data samples (%d)",
							pPvtData->payloadSize / nOutSampleLength, tmp / nInSampleLength);
					dataValid = FALSE;
				}
			}
		}
		if ((tmp = ((packet_info >> 8) & 0x0F)) != pPvtData->aaf_event_field) {
			if (pPvtData->dataValid)
				AVB_LOGF_ERROR("Listener event field (%d) doesn't match received data (%d)",
					pPvtData->aaf_event_field, tmp);
		}
		if (streamSparseMode && !listenerSparseMode) {
			AVB_LOG_INFO("Listener enabling sparse mode to match incoming stream");
			pPvtData->sparseMode = TS_SPARSE_MODE_ENABLED;
			listenerSparseMode = TRUE;
		}
		if (!streamSparseMode && listenerSparseMode) {
			AVB_LOG_INFO("Listener disabling sparse mode to match incoming stream");
			pPvtData->sparseMode = TS_SPARSE_MODE_DISABLED;
			listenerSparseMode = FALSE;
		}

		if (pPvtData->temporalRedundantOffsetUsec > 0 &&
				dataLen < TOTAL_HEADER_SIZE + (2 * payloadLen)) {
			AVB_LOG_WARNING("Listener disabling temporal redundancy due to lack of data");
			pPvtData->temporalRedundantOffsetUsec = 0;
		}

		if (dataValid) {
			if (!pPvtData->dataValid) {
				AVB_LOG_INFO("RX data valid, stream un-muted");
				pPvtData->dataValid = TRUE;
			}

			// Get item pointer in media queue
			media_q_item_t *pMediaQItem = openavbMediaQHeadLock(pMediaQ);
			if (pMediaQItem) {
				// set timestamp if first data written to item
				if (pMediaQItem->dataLen == 0) {

					// Set timestamp valid flag
					openavbAvtpTimeSetTimestampValid(pMediaQItem->pAvtpTime, (pHdrV0[HIDX_AVTP_HIDE7_TV1] & 0x01) ? TRUE : FALSE);

					if (openavbAvtpTimeTimestampIsValid(pMediaQItem->pAvtpTime)) {
						// Get the timestamp and place it in the media queue item.
						openavbAvtpTimeSetToTimestamp(pMediaQItem->pAvtpTime, timestamp);

						openavbAvtpTimeSubUSec(pMediaQItem->pAvtpTime, pPubMapInfo->presentationLatencyUSec);

						// Set timestamp uncertain flag
						openavbAvtpTimeSetTimestampUncertain(pMediaQItem->pAvtpTime, (pHdrV0[HIDX_AVTP_HIDE7_TU1] & 0x01) ? TRUE : FALSE);
						// Set flag to inform that MediaQ is synchronized with timestamped packets
						 pPvtData->mediaQItemSyncTS = TRUE;
					}
					else if (!pPvtData->mediaQItemSyncTS) {
						//we need packet with valid TS for first data written to item
						AVB_LOG_DEBUG("Timestamp not valid for MediaQItem - initial packets dropped");
						IF_LOG_INTERVAL(1000) AVB_LOG_ERROR("Timestamp not valid for MediaQItem - initial packets dropped");
						dataValid = FALSE;
					}
				}
				if (dataValid) {
					if (!dataConversionEnabled) {
						// Just use the raw incoming data, and ignore the incoming bit_depth.
						if (pPubMapInfo->intf_rx_translate_cb) {
							pPubMapInfo->intf_rx_translate_cb(pMediaQ, pPayload, pPvtData->payloadSize);
						}

						memcpy((uint8_t *)pMediaQItem->pPubData + pMediaQItem->dataLen, pPayload, pPvtData->payloadSize);
					}
					else {
						U8 *pInData = pPayload;
						U8 *pInDataEnd = pInData + payloadLen;
						U8 *pOutDataStart = (U8*) pMediaQItem->pPubData + pMediaQItem->dataLen;
						U8 *pOutData = pOutDataStart;
						int nInSampleLength = 6 - incoming_aaf_format; // Calculate the number of integer bytes per sample received
						int nOutSampleLength = 6 - pPvtData->aaf_format; // Calculate the number of integer bytes per sample we want
						int i;
						if (nInSampleLength < nOutSampleLength) {
							// We need to pad the data supplied.
							while (pInData < pInDataEnd) {
								for (i = 0; i < nInSampleLength; ++i) {
									*pOutData++ = *pInData++;
								}
								for ( ; i < nOutSampleLength; ++i) {
									*pOutData++ = 0; // Value specified in Clause 7.3.4.
								}
							}
						}
						else {
							// We need to truncate the data supplied.
							while (pInData < pInDataEnd) {
								for (i = 0; i < nOutSampleLength; ++i) {
									*pOutData++ = *pInData++;
								}
								pInData += (nInSampleLength - nOutSampleLength);
							}
						}
						if (pOutData - pOutDataStart != pPvtData->payloadSize) {
							AVB_LOGF_ERROR("Output not expected size (%d instead of %d)", pOutData - pOutDataStart, pPvtData->payloadSize);
						}

						if (pPubMapInfo->intf_rx_translate_cb) {
							pPubMapInfo->intf_rx_translate_cb(pMediaQ, pOutDataStart, pPvtData->payloadSize);
						}
					}

					pMediaQItem->dataLen += pPvtData->payloadSize;
				}

				if (pMediaQItem->dataLen < pMediaQItem->itemSize) {
					// More data can be written to the item
					openavbMediaQHeadUnlock(pMediaQ);
				}
				else {
					// The item is full push it.
					openavbMediaQHeadPush(pMediaQ);
				}

				if (pPvtData && pPvtData->temporalRedundantOffsetUsec > 0) {
					// Save the pre-converted redundant data, and the format of the saved data.
					U8 result = incoming_aaf_format; // Format of the redundant data.
					PushBufferToCircularQueue(&pPvtData->trStatsEntryTypeQueue, &result, 1);
					PushBufferToCircularQueue(&pPvtData->temporalRedundantQueue, pPayload + payloadLen, payloadLen);
					if (payloadLen < pPvtData->temporalRedundantQueueFrameSize) {
						// Pad to the end of the frame size.
						PushBufferToCircularQueue(&pPvtData->temporalRedundantQueue, NULL, pPvtData->temporalRedundantQueueFrameSize - payloadLen);
					}

					// Discard the unnecessary redundant data previously saved.
					// If debugging, verify that, if the redundant data was received earlier, it matches the received data.
					U8 dataFormat = 0;
					PullBufferFromCircularQueue(&pPvtData->trStatsEntryTypeQueue, &dataFormat, 1);
#if (AVB_LOG_LEVEL >= AVB_LOG_LEVEL_DEBUG)
					if (dataFormat != AAF_FORMAT_UNSPEC && !CompareBufferToCircularQueue(&pPvtData->temporalRedundantQueue, pPayload, payloadLen)) {
						AVB_LOG_DEBUG("Redundant data does not match primary data.");
					}
#endif
					PullBufferFromCircularQueue(&pPvtData->temporalRedundantQueue, NULL, pPvtData->temporalRedundantQueueFrameSize);

					// Update the statistics.
					pPvtData->trStatsTotalFrames++;

					// Display the statistics.
					if (pPvtData->report_seconds > 0) {
						U64 nowNS;
						CLOCK_GETTIME64(OPENAVB_TIMER_CLOCK, &nowNS);
						if (nowNS > pPvtData->nextReportNS) {
							AVB_LOGF_INFO("Temporal Redundancy Total Frames=%u, Lost Frames=%u, Available When Needed=%u, Not Available When Needed=%u",
								pPvtData->trStatsTotalFrames, pPvtData->trStatsLostFrames,
								pPvtData->trStatsNeededAvailable, pPvtData->trStatsNeededNotAvailable);
							AVB_LOGF_DEBUG("Temporal Redundancy Data Queue Size=%u, Tracking Queue Size=%u",
								CircularQueueBytesQueued(&pPvtData->temporalRedundantQueue),
								CircularQueueBytesQueued(&pPvtData->trStatsEntryTypeQueue));

							pPvtData->trStatsTotalFrames = pPvtData->trStatsLostFrames =
								pPvtData->trStatsNeededAvailable = pPvtData->trStatsNeededNotAvailable = 0;

							pPvtData->nextReportNS += (pPvtData->report_seconds * NANOSECONDS_PER_SECOND);
							if (nowNS > pPvtData->nextReportNS) {
								pPvtData->nextReportNS = nowNS + (pPvtData->report_seconds * NANOSECONDS_PER_SECOND);
							}
						}
					}
				}

				AVB_TRACE_EXIT(AVB_TRACE_MAP_DETAIL);
				return TRUE;    // Normal exit
			}
			else {
				IF_LOG_INTERVAL(1000) AVB_LOG_ERROR("Media queue full");
				AVB_TRACE_EXIT(AVB_TRACE_MAP_DETAIL);
				return FALSE;   // Media queue full
			}
		}
		else {
			if (pPvtData->dataValid) {
				AVB_LOG_INFO("RX data invalid, stream muted");
				pPvtData->dataValid = FALSE;
			}
		}
	}
	AVB_TRACE_EXIT(AVB_TRACE_MAP_DETAIL);
	return FALSE;
}

// This callback occurs when running as a listener and data is not available.
<<<<<<< HEAD
bool openavbMapAVTPAudioRxLostCB(media_q_t *pMediaQ, U8 numLost)
=======
bool openavbMapAVTPAudioRxLostCB(media_q_t *pMediaQ, U16 numLost)
>>>>>>> 80c9fd28
{
	AVB_TRACE_ENTRY(AVB_TRACE_MAP_DETAIL);

	if (pMediaQ) {
		pvt_data_t *pPvtData = pMediaQ->pPvtMapInfo;
		if (pPvtData && pPvtData->temporalRedundantOffsetUsec > 0 && pPvtData->dataValid) {
			while (numLost-- > 0) {
				// Get item pointer in media queue
				media_q_item_t *pMediaQItem = openavbMediaQHeadLock(pMediaQ);
				if (pMediaQItem) {
					media_q_pub_map_aaf_audio_info_t *pPubMapInfo = pMediaQ->pPubMapInfo;

					// Update the statistics.
					pPvtData->trStatsTotalFrames++;
					pPvtData->trStatsLostFrames++;

					// Clear the timestamp valid flag
					openavbAvtpTimeSetTimestampValid(pMediaQItem->pAvtpTime, FALSE);

					// Add the recovery data to pMediaQ.
					U8 dataFormat = 0;
					PullBufferFromCircularQueue(&pPvtData->trStatsEntryTypeQueue, &dataFormat, 1);
					if (dataFormat == AAF_FORMAT_UNSPEC) {
						pPvtData->trStatsNeededNotAvailable++;

						// TODO:  Do we need something besides zeros for AAF_FORMAT_FLOAT_32 or AAF_FORMAT_AES3_32?
						PullBufferFromCircularQueue(&pPvtData->temporalRedundantQueue,
							(U8*) pMediaQItem->pPubData + pMediaQItem->dataLen, pPvtData->payloadSize);
						if (pPubMapInfo->intf_rx_translate_cb) {
							pPubMapInfo->intf_rx_translate_cb(pMediaQ,
								(U8*) pMediaQItem->pPubData + pMediaQItem->dataLen, pPvtData->payloadSize);
						}
						pMediaQItem->dataLen += pPvtData->payloadSize;
						if (pPvtData->payloadSize < pPvtData->temporalRedundantQueueFrameSize) {
							// Go past padding at the end of the frame size.
							PullBufferFromCircularQueue(&pPvtData->temporalRedundantQueue, NULL,
								pPvtData->temporalRedundantQueueFrameSize - pPvtData->payloadSize);
						}
					}
					else {
						pPvtData->trStatsNeededAvailable++;

						// Convert the data, if needed.
						if (dataFormat != pPvtData->aaf_format &&
								dataFormat >= AAF_FORMAT_INT_32 && dataFormat <= AAF_FORMAT_INT_16 &&
								pPvtData->aaf_format >= AAF_FORMAT_INT_32 && pPvtData->aaf_format <= AAF_FORMAT_INT_16) {

							static U8 s_audioBuffer[1500];
							int nInSampleLength = 6 - dataFormat; // Calculate the number of integer bytes per sample received
							int nOutSampleLength = 6 - pPvtData->aaf_format; // Calculate the number of integer bytes per sample we want
							int payloadLen = nInSampleLength * pPubMapInfo->audioChannels * pPubMapInfo->framesPerPacket;
							U8 *pInData = s_audioBuffer;
							U8 *pInDataEnd = pInData + payloadLen;
							U8 *pOutDataStart = (U8*) pMediaQItem->pPubData + pMediaQItem->dataLen;
							U8 *pOutData = pOutDataStart;
							int i;

							PullBufferFromCircularQueue(&pPvtData->temporalRedundantQueue,
								s_audioBuffer, pPvtData->temporalRedundantQueueFrameSize);

							if (nInSampleLength < nOutSampleLength) {
								// We need to pad the data supplied.
								while (pInData < pInDataEnd) {
									for (i = 0; i < nInSampleLength; ++i) {
										*pOutData++ = *pInData++;
									}
									for ( ; i < nOutSampleLength; ++i) {
										*pOutData++ = 0; // Value specified in Clause 7.3.4.
									}
								}
							}
							else {
								// We need to truncate the data supplied.
								while (pInData < pInDataEnd) {
									for (i = 0; i < nOutSampleLength; ++i) {
										*pOutData++ = *pInData++;
									}
									pInData += (nInSampleLength - nOutSampleLength);
								}
							}
							if (pOutData - pOutDataStart != pPvtData->payloadSize) {
								AVB_LOGF_ERROR("Output not expected size (%d instead of %d)", pOutData - pOutDataStart, pPvtData->payloadSize);
							}

							if (pPubMapInfo->intf_rx_translate_cb) {
								pPubMapInfo->intf_rx_translate_cb(pMediaQ, pOutDataStart, pPvtData->payloadSize);
							}
						}
						else {
							// Copy the data directly from the circular queue to the media queue.
							PullBufferFromCircularQueue(&pPvtData->temporalRedundantQueue,
								(U8*) pMediaQItem->pPubData + pMediaQItem->dataLen, pPvtData->payloadSize);
							if (pPvtData->payloadSize < pPvtData->temporalRedundantQueueFrameSize) {
								// Go past padding at the end of the frame size.
								PullBufferFromCircularQueue(&pPvtData->temporalRedundantQueue, NULL,
									pPvtData->temporalRedundantQueueFrameSize - pPvtData->payloadSize);
							}

							if (pPubMapInfo->intf_rx_translate_cb) {
								pPubMapInfo->intf_rx_translate_cb(pMediaQ,
									(U8*) pMediaQItem->pPubData + pMediaQItem->dataLen, pPvtData->payloadSize);
							}
						}

						pMediaQItem->dataLen += pPvtData->payloadSize;
					}

					if (pMediaQItem->dataLen < pMediaQItem->itemSize) {
						// More data can be written to the item
						openavbMediaQHeadUnlock(pMediaQ);
					}
					else {
						// The item is full push it.
						openavbMediaQHeadPush(pMediaQ);
					}

					// Add some blank recovery data for this lost packet.
					U8 result = AAF_FORMAT_UNSPEC; // AAF_FORMAT_UNSPEC (0) to indicate invalid recovery data.
					PushBufferToCircularQueue(&pPvtData->trStatsEntryTypeQueue, &result, 1);
					PushBufferToCircularQueue(&pPvtData->temporalRedundantQueue, NULL, pPvtData->temporalRedundantQueueFrameSize);
				}
			}
		}
	}

	AVB_TRACE_EXIT(AVB_TRACE_MAP_DETAIL);
	return FALSE;
}

// This callback will be called when the mapping module needs to be closed.
// All cleanup should occur in this function.
void openavbMapAVTPAudioEndCB(media_q_t *pMediaQ)
{
	AVB_TRACE_ENTRY(AVB_TRACE_MAP);

	if (pMediaQ) {
		pvt_data_t *pPvtData = pMediaQ->pPvtMapInfo;
		if (!pPvtData) {
			AVB_LOG_ERROR("Private mapping module data not allocated.");
			return;
		}

		if (pPvtData->audioMcr != AVB_MCR_NONE) {
			HAL_CLOSE_MCR_V2();
		}

		pPvtData->mediaQItemSyncTS = FALSE;
	}

	AVB_TRACE_EXIT(AVB_TRACE_MAP);
}

void openavbMapAVTPAudioGenEndCB(media_q_t *pMediaQ)
{
	AVB_TRACE_ENTRY(AVB_TRACE_MAP);

	if (pMediaQ) {
		pvt_data_t *pPvtData = pMediaQ->pPvtMapInfo;
		if (pPvtData) {
			FreeCircularQueue(&pPvtData->temporalRedundantQueue);
			FreeCircularQueue(&pPvtData->trStatsEntryTypeQueue);
		}
	}

	AVB_TRACE_EXIT(AVB_TRACE_MAP);
}

// Initialization entry point into the mapping module. Will need to be included in the .ini file.
extern DLL_EXPORT bool openavbMapAVTPAudioInitialize(media_q_t *pMediaQ, openavb_map_cb_t *pMapCB, U32 inMaxTransitUsec)
{
	AVB_TRACE_ENTRY(AVB_TRACE_MAP);

	if (pMediaQ) {
		pMediaQ->pMediaQDataFormat = strdup(MapAVTPAudioMediaQDataFormat);
		pMediaQ->pPubMapInfo = calloc(1, sizeof(media_q_pub_map_aaf_audio_info_t));      // Memory freed by the media queue when the media queue is destroyed.
		pMediaQ->pPvtMapInfo = calloc(1, sizeof(pvt_data_t));                            // Memory freed by the media queue when the media queue is destroyed.

		if (!pMediaQ->pMediaQDataFormat || !pMediaQ->pPubMapInfo || !pMediaQ->pPvtMapInfo) {
			AVB_LOG_ERROR("Unable to allocate memory for mapping module");
			return FALSE;
		}

		pvt_data_t *pPvtData = pMediaQ->pPvtMapInfo;

		pMapCB->map_cfg_cb = openavbMapAVTPAudioCfgCB;
		pMapCB->map_subtype_cb = openavbMapAVTPAudioSubtypeCB;
		pMapCB->map_avtp_version_cb = openavbMapAVTPAudioAvtpVersionCB;
		pMapCB->map_max_data_size_cb = openavbMapAVTPAudioMaxDataSizeCB;
		pMapCB->map_transmit_interval_cb = openavbMapAVTPAudioTransmitIntervalCB;
		pMapCB->map_gen_init_cb = openavbMapAVTPAudioGenInitCB;
		pMapCB->map_tx_init_cb = openavbMapAVTPAudioTxInitCB;
		pMapCB->map_tx_cb = openavbMapAVTPAudioTxCB;
		pMapCB->map_rx_init_cb = openavbMapAVTPAudioRxInitCB;
		pMapCB->map_rx_cb = openavbMapAVTPAudioRxCB;
		pMapCB->map_rx_lost_cb = openavbMapAVTPAudioRxLostCB;
		pMapCB->map_end_cb = openavbMapAVTPAudioEndCB;
		pMapCB->map_gen_end_cb = openavbMapAVTPAudioGenEndCB;

		pPvtData->itemCount = 20;
		pPvtData->txInterval = 4000;  // default to something that wont cause divide by zero
		pPvtData->packingFactor = 1;
		pPvtData->maxTransitUsec = inMaxTransitUsec;
		pPvtData->sparseMode = TS_SPARSE_MODE_DISABLED;
		pPvtData->mcrTimestampInterval = 144;
		pPvtData->mcrRecoveryInterval = 512;
		pPvtData->temporalRedundantOffsetUsec = 0;
		pPvtData->aaf_event_field = AAF_STATIC_CHANNELS_LAYOUT;
		pPvtData->intervalCounter = 0;
		pPvtData->mediaQItemSyncTS = FALSE;
		pPvtData->temporalRedundantOffsetSamples = 0;
		openavbMediaQSetMaxLatency(pMediaQ, inMaxTransitUsec);
	}

	AVB_TRACE_EXIT(AVB_TRACE_MAP);
	return TRUE;
}


static bool AllocateCircularQueue(circular_queue_t *pQueue, U32 nQueueSize)
{
	// Create a queue big enough to meet our needs.
	pQueue->queueSize = nQueueSize;
	pQueue->queueStorage = malloc(pQueue->queueSize);
	if (!pQueue->queueStorage) {
		AVB_LOG_ERROR("Temporal Redundancy queue not allocated.");
		return FALSE;
	}
	pQueue->queueHead = pQueue->queueTail = pQueue->queueStorage;
	AVB_LOGF_DEBUG("Allocated Temporal Redundancy queue of size %u", pQueue->queueSize);
	return TRUE;
}

static void FreeCircularQueue(circular_queue_t *pQueue)
{
	if (pQueue) {
		free(pQueue->queueStorage);
		pQueue->queueStorage = NULL;
		pQueue->queueSize = 0;
		pQueue->queueHead = pQueue->queueTail = NULL;
	}
}

static bool CircularQueueIsValid(const circular_queue_t *pQueue)
{
	return (pQueue && pQueue->queueStorage && pQueue->queueSize);
}

static U32 CircularQueueBytesQueued(const circular_queue_t *pQueue)
{
	if (pQueue->queueTail > pQueue->queueHead) {
		return (pQueue->queueHead + pQueue->queueSize - pQueue->queueTail);
	}
	return (pQueue->queueHead - pQueue->queueTail);
}

static void PushBufferToCircularQueue(circular_queue_t *pQueue, const U8 *pData, U32 nDataSize)
{
	U32 bytesToCopyPhase1, bytesToCopyPhase2;

	// Copy the supplied data to the head of the circular queue, so we can use it in a later packet.
	bytesToCopyPhase1 = pQueue->queueSize - (pQueue->queueHead - pQueue->queueStorage);
	if (bytesToCopyPhase1 > nDataSize) {
		bytesToCopyPhase1 = nDataSize;
	}
	if (pData) {
		memcpy(pQueue->queueHead, pData, bytesToCopyPhase1);
	}
	else {
		memset(pQueue->queueHead, 0, bytesToCopyPhase1);
	}
	pQueue->queueHead += bytesToCopyPhase1;
	if (pQueue->queueHead >= pQueue->queueStorage + pQueue->queueSize) {
		pQueue->queueHead = pQueue->queueStorage;

		if (bytesToCopyPhase1 < nDataSize) {
			// Didn't have enough bytes at the end of the storage buffer.  Copy to the beginning of the buffer as well.
			bytesToCopyPhase2 = nDataSize - bytesToCopyPhase1;
			if (pData) {
				memcpy(pQueue->queueHead, pData + bytesToCopyPhase1, bytesToCopyPhase2);
			}
			else {
				memset(pQueue->queueHead, 0, bytesToCopyPhase2);
			}
			pQueue->queueHead += bytesToCopyPhase2;
		}
	}
}

static void PullBufferFromCircularQueue(circular_queue_t *pQueue, U8 *pData, U32 nDataSize)
{
	U32 bytesToCopyPhase1, bytesToCopyPhase2;

	// Copy the data from the tail of the circular queue to the supplied data.
	bytesToCopyPhase1 = pQueue->queueSize - (pQueue->queueTail - pQueue->queueStorage);
	if (bytesToCopyPhase1 > nDataSize) {
		bytesToCopyPhase1 = nDataSize;
	}
	if (pData) {
		memcpy(pData, pQueue->queueTail, bytesToCopyPhase1);
	}
	pQueue->queueTail += bytesToCopyPhase1;
	if (pQueue->queueTail >= pQueue->queueStorage + pQueue->queueSize) {
		pQueue->queueTail = pQueue->queueStorage;

		if (bytesToCopyPhase1 < nDataSize) {
			// Didn't have enough bytes at the end of the storage buffer.  Copy from the beginning of the buffer as well.
			bytesToCopyPhase2 = nDataSize - bytesToCopyPhase1;
			if (pData) {
				memcpy(pData + bytesToCopyPhase1, pQueue->queueTail, bytesToCopyPhase2);
			}
			pQueue->queueTail += bytesToCopyPhase2;
		}
	}
}

// Return TRUE if the buffer matches the next data in the queue, FALSE otherwise.
// The queue is not changed by this call.
static bool CompareBufferToCircularQueue(const circular_queue_t *pQueue, const U8 *pData, U32 nDataSize)
{
	U32 bytesToComparePhase1, bytesToComparePhase2;

	if (!pData) return FALSE;

	// Compare the data from the tail of the circular queue to the supplied data.
	bytesToComparePhase1 = pQueue->queueSize - (pQueue->queueTail - pQueue->queueStorage);
	if (bytesToComparePhase1 > nDataSize) {
		bytesToComparePhase1 = nDataSize;
	}
	if (memcmp(pData, pQueue->queueTail, bytesToComparePhase1) != 0) {
		return FALSE;
	}
	if (bytesToComparePhase1 < nDataSize) {
		// Didn't have enough bytes at the end of the storage buffer.  Compare from the beginning of the buffer as well.
		bytesToComparePhase2 = nDataSize - bytesToComparePhase1;
		if (memcmp(pData + bytesToComparePhase2, pQueue->queueStorage, bytesToComparePhase2) != 0 ) {
			return FALSE;
		}
	}

	return TRUE;
}<|MERGE_RESOLUTION|>--- conflicted
+++ resolved
@@ -1063,11 +1063,7 @@
 }
 
 // This callback occurs when running as a listener and data is not available.
-<<<<<<< HEAD
-bool openavbMapAVTPAudioRxLostCB(media_q_t *pMediaQ, U8 numLost)
-=======
 bool openavbMapAVTPAudioRxLostCB(media_q_t *pMediaQ, U16 numLost)
->>>>>>> 80c9fd28
 {
 	AVB_TRACE_ENTRY(AVB_TRACE_MAP_DETAIL);
 
