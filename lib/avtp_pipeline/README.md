--- conflicted
+++ resolved
@@ -63,24 +63,6 @@
 ## Running OpenAvnu daemons
 - Helper scripts in the repo root.
 - `$ sudo ./run_igb.sh eth1`
-<<<<<<< HEAD
-    - Load the igb driver. Supply the interface name (ethx) as parameter.  Only needed if using IGB support for the Intel i210 adapter.
-- `$ sudo ./run_daemons.sh eth1`
-    - Start gptp, msrp, maap, and shaper daemons. Supply the interface name (ethx) as parameter.
-    - Daemons can also be started individually using the run_gptp.sh, run_srp.sh, run_maap.sh, and run_shaper.sh scripts.
-
-## Running OpenAvnu simple talker example
-- `$ sudo ./run_simple_talker.sh eth1`
-    - Run the current OpenAvnu simple talker example.  Supply the interface name (ethx) as parameter.
-
-## Running OpenAvnu Echo Talker
-- `$ sudo ./run_echo_talker.sh eth1`
-    - Run the AVTP Echo talker test stream. Supply the interface name (ethx) as parameter.
-
-## Running OpenAvnu Echo Listener
-- `$ sudo ./run_echo_listener.sh eth1`
-    - Run the AVTP Echo talker test stream. Supply the interface name (ethx) as parameter.
-=======
     - Load the igb driver.  Supply the interface name (ethx) as parameter.  Only needed if using IGB support for the Intel i210 adapter.
 - `$ sudo ./run_daemons.sh eth1`
     - Start the gptp, msrp, maap, and shaper daemons.  Supply the interface name (ethx) as parameter.
@@ -110,7 +92,6 @@
 The list of [Avnu Certified Products](http://avnu.org/certified-products/) includes some of them.
 The example Talker and Listener has also been used successfully to stream audio to and from Apple Macbooks running macOS version 10.12 (Sierra) and later,
 and controlled with the Apple Macbook built-in AVDECC controller (avbutil).
->>>>>>> 80c9fd28
 
 
 ## Benchmark results
