--- conflicted
+++ resolved
@@ -439,10 +439,7 @@
 			pStream->avtp_sequence_num = ((pStream->avtp_sequence_num + 1) & 0x0FFF);
 #else
 			pStream->avtp_sequence_num++;
-<<<<<<< HEAD
-=======
 #endif
->>>>>>> 80c9fd28
 
 			// Mirror the frame.
 			int i;
@@ -584,23 +581,6 @@
 
 			rxSeq = *pRead++;
 
-<<<<<<< HEAD
-			if (pStream->nLost == -1) {
-				// first frame received, don't check for mismatch
-				pStream->nLost = 0;
-			}
-			else if (pStream->avtp_sequence_num != rxSeq) {
-				nLost = (rxSeq - pStream->avtp_sequence_num)
-					+ (rxSeq < pStream->avtp_sequence_num ? 256 : 0);
-				AVB_LOGF_INFO("AVTP sequence mismatch: expected: %3u,\tgot: %3u,\tlost %3d",
-					pStream->avtp_sequence_num, rxSeq, nLost);
-				pStream->nLost += nLost;
-
-				// Notify the map that frames were lost.
-				if (pStream->pMapCB->map_rx_lost_cb) {
-					pStream->pMapCB->map_rx_lost_cb(pStream->pMediaQ, nLost);
-				}
-=======
 #ifdef EXTENDED_SEQUENCE_NUMBERS
 			if ((*pRead & 0x08) != 0) {
 				// Get the upper 4 bits of the sequence number.
@@ -647,7 +627,6 @@
 #else
 				pStream->avtp_sequence_num = rxSeq + 1;
 #endif
->>>>>>> 80c9fd28
 			}
 
 			pStream->bytes += frameLen;
