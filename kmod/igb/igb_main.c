--- conflicted
+++ resolved
@@ -2686,10 +2686,6 @@
 	adapter->msg_enable = (1 << debug) - 1;
 
 	/* AVB specific */
-<<<<<<< HEAD
-	adapter->userpages = NULL;
-=======
->>>>>>> e9a8c454
 	adapter->uring_tx_init = 0;
 	adapter->uring_rx_init = 0;
 	mutex_init(&adapter->lock);
@@ -10182,11 +10178,6 @@
 static int igb_unbind(struct file *file)
 {
 	struct igb_adapter *adapter;
-<<<<<<< HEAD
-
-	adapter = file->private_data;
-
-=======
 	struct igb_private_data *igb_priv = file->private_data;
 
 	if (igb_priv == NULL) {
@@ -10195,7 +10186,6 @@
 	}
 
 	adapter = igb_priv->adapter;
->>>>>>> e9a8c454
 	if (adapter == NULL)
 		return -EBADFD;
 
@@ -10210,16 +10200,12 @@
 	struct igb_link_cmd req;
 	u32	link;
 
-<<<<<<< HEAD
-	adapter = file->private_data;
-=======
 	if (igb_priv == NULL) {
 		printk("cannot find private data!\n");
 		return -ENOENT;
 	}
 
 	adapter = igb_priv->adapter;
->>>>>>> e9a8c454
 	if (adapter == NULL) {
 		printk("map to unbound device!\n");
 		return -ENOENT;
@@ -10241,8 +10227,6 @@
 		return -EFAULT;
 	}
 	return 0;
-<<<<<<< HEAD
-=======
 }
 
 static long igb_mapbuf_user(struct file *file, void __user *arg, int ring)
@@ -10339,7 +10323,6 @@
 	mutex_unlock(&adapter->lock);
 failed:
 	return err;
->>>>>>> e9a8c454
 }
 
 static long igb_mapbuf(struct file *file, void __user *arg, int ring)
@@ -10357,11 +10340,7 @@
 	if (copy_from_user(&req, arg, sizeof(req)))
 		return -EFAULT;
 
-<<<<<<< HEAD
-	adapter = file->private_data;
-=======
 	adapter = igb_priv->adapter;
->>>>>>> e9a8c454
 	if (adapter == NULL) {
 		printk("map to unbound device!\n");
 		return -ENOENT;
@@ -10374,83 +10353,32 @@
 			return -EINVAL;
 		}
 
-<<<<<<< HEAD
-		if (adapter->uring_tx_init & (1 << req.queue)) {
-=======
 		mutex_lock(&adapter->lock);
 		if (adapter->uring_tx_init & (1 << req.queue)) {
 			mutex_unlock(&adapter->lock);
->>>>>>> e9a8c454
 			printk("mapring:queue in use (%d)\n", req.queue);
 			return -EBUSY;
 		}
 
 		adapter->uring_tx_init |= (1 << req.queue);
-<<<<<<< HEAD
-
-		req.physaddr = adapter->tx_ring[req.queue]->dma;
-		req.mmap_size = adapter->tx_ring[req.queue]->size;
-=======
 		igb_priv->uring_tx_init |= (1 << req.queue);
 
 		req.physaddr = adapter->tx_ring[req.queue]->dma;
 		req.mmap_size = adapter->tx_ring[req.queue]->size;
 		mutex_unlock(&adapter->lock);
->>>>>>> e9a8c454
 	} else if (ring == IGB_MAP_RX_RING) {
 		if (req.queue >= 3) {
 			printk("mapring:invalid queue specified(%d)\n",
 			       req.queue);
 			return -EINVAL;
-<<<<<<< HEAD
 		}
 
+		mutex_lock(&adapter->lock);
 		if (adapter->uring_rx_init & (1 << req.queue)) {
+			mutex_unlock(&adapter->lock);
 			printk("mapring:queue in use (%d)\n", req.queue);
 			return -EBUSY;
 		}
-
-		adapter->uring_rx_init |= (1 << req.queue);
-
-		req.physaddr = adapter->rx_ring[req.queue]->dma;
-		req.mmap_size = adapter->rx_ring[req.queue]->size;
-	} else {
-		struct page *page;
-		dma_addr_t page_dma;
-		struct igb_user_page *userpage;
-
-		userpage = vzalloc(sizeof(struct igb_user_page));
-		if (unlikely(!userpage)) {
-			err = -ENOMEM;
-			goto failed;
-=======
->>>>>>> e9a8c454
-		}
-
-		mutex_lock(&adapter->lock);
-		if (adapter->uring_rx_init & (1 << req.queue)) {
-			mutex_unlock(&adapter->lock);
-<<<<<<< HEAD
-			goto failed;
-		}
-
-		page_dma = dma_map_page(pci_dev_to_dev(adapter->pdev), page,
-					0, PAGE_SIZE, DMA_FROM_DEVICE);
-
-		if (dma_mapping_error(pci_dev_to_dev(adapter->pdev), page_dma)) {
-			put_page(page);
-			err = -ENOMEM;
-			mutex_unlock(&adapter->lock);
-			goto failed;;
-		}
-
-		adapter->userpages->page = page;
-		adapter->userpages->page_dma = page_dma;
-=======
-			printk("mapring:queue in use (%d)\n", req.queue);
-			return -EBUSY;
-		}
->>>>>>> e9a8c454
 
 		adapter->uring_rx_init |= (1 << req.queue);
 		igb_priv->uring_rx_init |= (1 << req.queue);
@@ -10490,11 +10418,7 @@
 	if (copy_from_user(&req, arg, sizeof(req)))
 		return -EFAULT;
 
-<<<<<<< HEAD
-	adapter = file->private_data;
-=======
 	adapter = igb_priv->adapter;
->>>>>>> e9a8c454
 	if (adapter == NULL) {
 		printk("map to unbound device!\n");
 		return -ENOENT;
@@ -10503,23 +10427,6 @@
 	if ((ring == IGB_UNMAP_TX_RING)) {
 		/* its easy to figure out what to free on the rings ... */
 		if (req.queue >= 3)
-<<<<<<< HEAD
-			return -EINVAL;
-
-		if (0 == (adapter->uring_tx_init & (1 << req.queue)))
-			return -EINVAL;
-
-		adapter->uring_tx_init &= ~(1 << req.queue);
-	} else if (ring == IGB_UNMAP_RX_RING) {
-		/* its easy to figure out what to free on the rings ... */
-		if (req.queue >= 3)
-			return -EINVAL;
-
-		if (0 == (adapter->uring_rx_init & (1 << req.queue)))
-			return -EINVAL;
-
-		adapter->uring_rx_init &= ~(1 << req.queue);
-=======
 			return -EINVAL;
 
 		mutex_lock(&adapter->lock);
@@ -10553,7 +10460,6 @@
 		adapter->uring_rx_init &= ~(1 << req.queue);
 		igb_priv->uring_rx_init &= ~(1 << req.queue);
 		mutex_unlock(&adapter->lock);
->>>>>>> e9a8c454
 	} else {
 		/* have to find the corresponding page to free */
 		struct igb_user_page *userpage;
@@ -10610,15 +10516,10 @@
 		break;
 	case IGB_MAP_TX_RING:
 	case IGB_MAP_RX_RING:
-<<<<<<< HEAD
-	case IGB_MAPBUF:
-		err = igb_mapbuf(file, argp, cmd);
-=======
 		err = igb_mapbuf(file, argp, cmd);
 		break;
 	case IGB_MAPBUF:
 		err = igb_mapbuf_user(file, argp, cmd);
->>>>>>> e9a8c454
 		break;
 	case IGB_UNMAP_TX_RING:
 	case IGB_UNMAP_RX_RING:
@@ -10663,15 +10564,10 @@
 	int i;
 	struct igb_user_page *userpage;
 
-<<<<<<< HEAD
-	if (adapter == NULL)
-		return 0;
-=======
 	if (igb_priv == NULL) {
 		printk("cannot find private data!\n");
 		return -ENOENT;
 	}
->>>>>>> e9a8c454
 
 	adapter = igb_priv->adapter;
 	if (adapter == NULL)
@@ -10680,18 +10576,6 @@
 	mutex_lock(&adapter->lock);
 	/* free up any rings and user-mapped pages */
 	for (i = 0; i < 3; i++) {
-<<<<<<< HEAD
-		if (adapter->uring_tx_init & (1 << i)) {
-			igb_free_tx_resources(adapter->tx_ring[i]);
-			adapter->uring_tx_init &= ~(1 << i);
-		}
-	}
-
-	for (i = 0; i < 3; i++) {
-		if (adapter->uring_rx_init & (1 << i)) {
-			igb_free_rx_resources(adapter->rx_ring[i]);
-			adapter->uring_rx_init &= ~(1 << i);
-=======
 		if (igb_priv->uring_tx_init & (1 << i)) {
 			if (adapter->uring_tx_init & (1 << i)) {
 				igb_free_tx_resources(adapter->tx_ring[i]);
@@ -10700,7 +10584,6 @@
 			}
 			adapter->uring_tx_init &= ~(1 << i);
 			igb_priv->uring_tx_init &= ~(1 << i);
->>>>>>> e9a8c454
 		}
 	}
 
@@ -10769,15 +10652,12 @@
 	dma_addr_t pgoff = vma->vm_pgoff;
 	dma_addr_t physaddr;
 
-<<<<<<< HEAD
-=======
 	if (igb_priv == NULL) {
 		printk("cannot find private data!\n");
 		return -ENOENT;
 	}
 
 	adapter = igb_priv->adapter;
->>>>>>> e9a8c454
 	if (adapter == NULL)
 		return -ENODEV;
 
