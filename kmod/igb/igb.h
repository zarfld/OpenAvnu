/*******************************************************************************

  Intel(R) Gigabit Ethernet Linux driver
  Copyright(c) 2007-2016 Intel Corporation.

  This program is free software; you can redistribute it and/or modify it
  under the terms and conditions of the GNU General Public License,
  version 2, as published by the Free Software Foundation.

  This program is distributed in the hope it will be useful, but WITHOUT
  ANY WARRANTY; without even the implied warranty of MERCHANTABILITY or
  FITNESS FOR A PARTICULAR PURPOSE.  See the GNU General Public License for
  more details.

  The full GNU General Public License is included in this distribution in
  the file called "COPYING".

  Contact Information:
  Linux NICS <linux.nics@intel.com>
  e1000-devel Mailing List <e1000-devel@lists.sourceforge.net>
  Intel Corporation, 5200 N.E. Elam Young Parkway, Hillsboro, OR 97124-6497

*******************************************************************************/

/* Linux PRO/1000 Ethernet Driver main header file */

#ifndef _IGB_H_
#define _IGB_H_

#include <linux/kobject.h>

#ifndef IGB_NO_LRO
#include <net/tcp.h>
#endif

#include <linux/pci.h>
#include <linux/netdevice.h>
#include <linux/vmalloc.h>

#ifdef SIOCETHTOOL
#include <linux/ethtool.h>
#endif

struct igb_adapter;

struct igb_user_page;

struct igb_user_page {
	struct igb_user_page *prev;
	struct igb_user_page *next;
	struct page *page;
	dma_addr_t page_dma;
};
#if defined(CONFIG_DCA) || defined(CONFIG_DCA_MODULE)
#define IGB_DCA
#endif
#ifdef IGB_DCA
#include <linux/dca.h>
#endif

#include "kcompat.h"

#ifdef HAVE_SCTP
#include <linux/sctp.h>
#endif

#include "e1000_api.h"
#include "e1000_82575.h"
#include "e1000_manage.h"
#include "e1000_mbx.h"

#define IGB_ERR(args...) pr_err(KERN_ERR "igb: " args)

#define PFX "igb: "
#define DPRINTK(nlevel, klevel, fmt, args...) \
	(void)((NETIF_MSG_##nlevel & adapter->msg_enable) && \
	printk(KERN_##klevel PFX "%s: %s: " fmt, adapter->netdev->name, \
		__func__ , ## args))

#ifdef HAVE_PTP_1588_CLOCK
#ifdef HAVE_INCLUDE_LINUX_TIMECOUNTER_H
#include <linux/timecounter.h>
#else
#include <linux/clocksource.h>
#endif /* HAVE_INCLUDE_TIMECOUNTER_H */
#include <linux/net_tstamp.h>
#include <linux/ptp_clock_kernel.h>
#endif /* HAVE_PTP_1588_CLOCK */

#ifdef HAVE_I2C_SUPPORT
#include <linux/i2c.h>
#include <linux/i2c-algo-bit.h>
#endif /* HAVE_I2C_SUPPORT */

/* Interrupt defines */
#define IGB_START_ITR                    648 /* ~6000 ints/sec */
#define IGB_4K_ITR                       980
#define IGB_20K_ITR                      196
#define IGB_70K_ITR                       56

/* Interrupt modes, as used by the IntMode paramter */
#define IGB_INT_MODE_LEGACY                0
#define IGB_INT_MODE_MSI                   1
#define IGB_INT_MODE_MSIX                  2

/* TX/RX descriptor defines */
#define IGB_DEFAULT_TXD                  256
#define IGB_DEFAULT_TX_WORK		 128
#define IGB_MIN_TXD                       80
#define IGB_MAX_TXD                     4096

#define IGB_DEFAULT_RXD                  256
#define IGB_MIN_RXD                       80
#define IGB_MAX_RXD                     4096

#define IGB_MIN_ITR_USECS                 10 /* 100k irq/sec */
#define IGB_MAX_ITR_USECS               8191 /* 120  irq/sec */

#define NON_Q_VECTORS                      1
#define MAX_Q_VECTORS                     10

/* Transmit and receive queues */
#define IGB_MAX_RX_QUEUES                 16
#define IGB_MAX_RX_QUEUES_82575            4
#define IGB_MAX_RX_QUEUES_I211             2
#define IGB_MAX_TX_QUEUES                 16

#define IGB_MAX_VF_MC_ENTRIES             30
#define IGB_MAX_VF_FUNCTIONS               8
#define IGB_82576_VF_DEV_ID           0x10CA
#define IGB_I350_VF_DEV_ID            0x1520
#define IGB_MAX_UTA_ENTRIES              128
#define MAX_EMULATION_MAC_ADDRS           16
#define OUI_LEN                            3
#define IGB_MAX_VMDQ_QUEUES                8

struct vf_data_storage {
	unsigned char vf_mac_addresses[ETH_ALEN];
	u16 vf_mc_hashes[IGB_MAX_VF_MC_ENTRIES];
	u16 num_vf_mc_hashes;
	u16 default_vf_vlan_id;
	u16 vlans_enabled;
	unsigned char em_mac_addresses[MAX_EMULATION_MAC_ADDRS * ETH_ALEN];
	u32 uta_table_copy[IGB_MAX_UTA_ENTRIES];
	u32 flags;
	unsigned long last_nack;
#ifdef IFLA_VF_MAX
	u16 pf_vlan; /* When set, guest VLAN config not allowed. */
	u16 pf_qos;
	u16 tx_rate;
#ifdef HAVE_VF_SPOOFCHK_CONFIGURE
	bool spoofchk_enabled;
#endif
#endif
};

#define IGB_VF_FLAG_CTS            0x00000001 /* VF is clear to send data */
#define IGB_VF_FLAG_UNI_PROMISC    0x00000002 /* VF has unicast promisc */
#define IGB_VF_FLAG_MULTI_PROMISC  0x00000004 /* VF has multicast promisc */
#define IGB_VF_FLAG_PF_SET_MAC     0x00000008 /* PF has set MAC address */

/* RX descriptor control thresholds.
 * PTHRESH - MAC will consider prefetch if it has fewer than this number of
 *           descriptors available in its onboard memory.
 *           Setting this to 0 disables RX descriptor prefetch.
 * HTHRESH - MAC will only prefetch if there are at least this many descriptors
 *           available in host memory.
 *           If PTHRESH is 0, this should also be 0.
 * WTHRESH - RX descriptor writeback threshold - MAC will delay writing back
 *           descriptors until either it has this many to write back, or the
 *           ITR timer expires.
 */
#define IGB_RX_PTHRESH	((hw->mac.type == e1000_i354) ? 12 : 8)
#define IGB_RX_HTHRESH	8
#define IGB_TX_PTHRESH	((hw->mac.type == e1000_i354) ? 20 : 8)
#define IGB_TX_HTHRESH	1
#define IGB_RX_WTHRESH	((hw->mac.type == e1000_82576 && \
			  adapter->msix_entries) ? 1 : 4)

/* this is the size past which hardware will drop packets when setting LPE=0 */
#define MAXIMUM_ETHERNET_VLAN_SIZE 1522

/* NOTE: netdev_alloc_skb reserves 16 bytes, NET_IP_ALIGN means we
 * reserve 2 more, and skb_shared_info adds an additional 384 more,
 * this adds roughly 448 bytes of extra data meaning the smallest
 * allocation we could have is 1K.
 * i.e. RXBUFFER_512 --> size-1024 slab
 */
/* Supported Rx Buffer Sizes */
#define IGB_RXBUFFER_256   256
#define IGB_RXBUFFER_2048  2048
#define IGB_RXBUFFER_16384 16384
#define IGB_RX_HDR_LEN	   IGB_RXBUFFER_256
#if MAX_SKB_FRAGS < 8
#define IGB_RX_BUFSZ	   ALIGN(MAX_JUMBO_FRAME_SIZE / MAX_SKB_FRAGS, 1024)
#else
#define IGB_RX_BUFSZ	   IGB_RXBUFFER_2048
#endif


/* Packet Buffer allocations */
#define IGB_PBA_BYTES_SHIFT 0xA
#define IGB_TX_HEAD_ADDR_SHIFT 7
#define IGB_PBA_TX_MASK 0xFFFF0000

#define IGB_FC_PAUSE_TIME 0x0680 /* 858 usec */

/* How many Rx Buffers do we bundle into one write to the hardware ? */
#define IGB_RX_BUFFER_WRITE	16	/* Must be power of 2 */

#define IGB_EEPROM_APME         0x0400
#define AUTO_ALL_MODES          0

#ifndef IGB_MASTER_SLAVE
/* Switch to override PHY master/slave setting */
#define IGB_MASTER_SLAVE	e1000_ms_hw_default
#endif

#define IGB_MNG_VLAN_NONE -1

#ifndef IGB_NO_LRO
#define IGB_LRO_MAX 32 /*Maximum number of LRO descriptors*/
struct igb_lro_stats {
	u32 flushed;
	u32 coal;
};

/*
 * igb_lro_header - header format to be aggregated by LRO
 * @iph: IP header without options
 * @tcp: TCP header
 * @ts:  Optional TCP timestamp data in TCP options
 *
 * This structure relies on the check above that verifies that the header
 * is IPv4 and does not contain any options.
 */
struct igb_lrohdr {
	struct iphdr iph;
	struct tcphdr th;
	__be32 ts[0];
};

struct igb_lro_list {
	struct sk_buff_head active;
	struct igb_lro_stats stats;
};

#endif /* IGB_NO_LRO */
struct igb_cb {
#ifndef IGB_NO_LRO
#ifdef CONFIG_IGB_DISABLE_PACKET_SPLIT
	union {				/* Union defining head/tail partner */
		struct sk_buff *head;
		struct sk_buff *tail;
	};
#endif
	__be32	tsecr;			/* timestamp echo response */
	u32	tsval;			/* timestamp value in host order */
	u32	next_seq;		/* next expected sequence number */
	u16	free;			/* 65521 minus total size */
	u16	mss;			/* size of data portion of packet */
	u16	append_cnt;		/* number of skb's appended */
#endif /* IGB_NO_LRO */
#ifdef HAVE_VLAN_RX_REGISTER
	u16	vid;			/* VLAN tag */
#endif
};
#define IGB_CB(skb) ((struct igb_cb *)(skb)->cb)

enum igb_tx_flags {
	/* cmd_type flags */
	IGB_TX_FLAGS_VLAN	= 0x01,
	IGB_TX_FLAGS_TSO	= 0x02,
	IGB_TX_FLAGS_TSTAMP	= 0x04,

	/* olinfo flags */
	IGB_TX_FLAGS_IPV4	= 0x10,
	IGB_TX_FLAGS_CSUM	= 0x20,
};

/* VLAN info */
#define IGB_TX_FLAGS_VLAN_MASK		0xffff0000
#define IGB_TX_FLAGS_VLAN_SHIFT		        16

/*
 * The largest size we can write to the descriptor is 65535.  In order to
 * maintain a power of two alignment we have to limit ourselves to 32K.
 */
#define IGB_MAX_TXD_PWR		15
#define IGB_MAX_DATA_PER_TXD	(1 << IGB_MAX_TXD_PWR)

/* Tx Descriptors needed, worst case */
#define TXD_USE_COUNT(S)	DIV_ROUND_UP((S), IGB_MAX_DATA_PER_TXD)
#ifndef MAX_SKB_FRAGS
#define DESC_NEEDED	4
#elif (MAX_SKB_FRAGS < 16)
#define DESC_NEEDED	((MAX_SKB_FRAGS * TXD_USE_COUNT(PAGE_SIZE)) + 4)
#else
#define DESC_NEEDED	(MAX_SKB_FRAGS + 4)
#endif

/* wrapper around a pointer to a socket buffer,
 * so a DMA handle can be stored along with the buffer */
struct igb_tx_buffer {
	union e1000_adv_tx_desc *next_to_watch;
	unsigned long time_stamp;
	struct sk_buff *skb;
	unsigned int bytecount;
	u16 gso_segs;
	__be16 protocol;

	DEFINE_DMA_UNMAP_ADDR(dma);
	DEFINE_DMA_UNMAP_LEN(len);
	u32 tx_flags;
};

struct igb_rx_buffer {
	dma_addr_t dma;
#ifdef CONFIG_IGB_DISABLE_PACKET_SPLIT
	struct sk_buff *skb;
#else
	struct page *page;
	u32 page_offset;
#endif
};

struct igb_tx_queue_stats {
	u64 packets;
	u64 bytes;
	u64 restart_queue;
};

struct igb_rx_queue_stats {
	u64 packets;
	u64 bytes;
	u64 drops;
	u64 csum_err;
	u64 alloc_failed;
};

struct igb_rx_packet_stats {
	u64 ipv4_packets;      /* IPv4 headers processed */
	u64 ipv4e_packets;     /* IPv4E headers with extensions processed */
	u64 ipv6_packets;      /* IPv6 headers processed */
	u64 ipv6e_packets;     /* IPv6E headers with extensions processed */
	u64 tcp_packets;       /* TCP headers processed */
	u64 udp_packets;       /* UDP headers processed */
	u64 sctp_packets;      /* SCTP headers processed */
	u64 nfs_packets;       /* NFS headers processe */
	u64 other_packets;
};

struct igb_ring_container {
	struct igb_ring *ring;		/* pointer to linked list of rings */
	unsigned int total_bytes;	/* total bytes processed this int */
	unsigned int total_packets;	/* total packets processed this int */
	u16 work_limit;			/* total work allowed per interrupt */
	u8 count;			/* total number of rings in vector */
	u8 itr;				/* current ITR setting for ring */
};

struct igb_ring {
	struct igb_q_vector *q_vector;  /* backlink to q_vector */
	struct net_device *netdev;      /* back pointer to net_device */
	struct device *dev;             /* device for dma mapping */
	union {				/* array of buffer info structs */
		struct igb_tx_buffer *tx_buffer_info;
		struct igb_rx_buffer *rx_buffer_info;
	};
	void *desc;                     /* descriptor ring memory */
	unsigned long flags;            /* ring specific flags */
	void __iomem *tail;             /* pointer to ring tail register */
	dma_addr_t dma;			/* phys address of the ring */
	unsigned int size;		/* length of desc. ring in bytes */

	u16 count;                      /* number of desc. in the ring */
	u8 queue_index;                 /* logical index of the ring*/
	u8 reg_idx;                     /* physical index of the ring */

	/* everything past this point are written often */
	u16 next_to_clean;
	u16 next_to_use;
	u16 next_to_alloc;

	union {
		/* TX */
		struct {
			struct igb_tx_queue_stats tx_stats;
		};
		/* RX */
		struct {
			struct igb_rx_queue_stats rx_stats;
			struct igb_rx_packet_stats pkt_stats;
#ifdef CONFIG_IGB_DISABLE_PACKET_SPLIT
			u16 rx_buffer_len;
#else
			struct sk_buff *skb;
#endif
		};
	};
#ifdef CONFIG_IGB_VMDQ_NETDEV
	struct net_device *vmdq_netdev;
	int vqueue_index;		/* queue index for virtual netdev */
#endif
} ____cacheline_internodealigned_in_smp;

struct igb_q_vector {
	struct igb_adapter *adapter;	/* backlink */
	int cpu;			/* CPU for DCA */
	u32 eims_value;			/* EIMS mask value */

	u16 itr_val;
	u8 set_itr;
	void __iomem *itr_register;

	struct igb_ring_container rx, tx;

	struct napi_struct napi;
#ifndef IGB_NO_LRO
	struct igb_lro_list lrolist;   /* LRO list for queue vector*/
#endif
	struct rcu_head rcu;	/* to avoid race with update stats on free */
	char name[IFNAMSIZ + 9];
#ifndef HAVE_NETDEV_NAPI_LIST
	struct net_device poll_dev;
#endif

	/* for dynamic allocation of rings associated with this q_vector */
	struct igb_ring ring[0] ____cacheline_internodealigned_in_smp;
};

enum e1000_ring_flags_t {
#ifndef HAVE_NDO_SET_FEATURES
	IGB_RING_FLAG_RX_CSUM,
#endif
	IGB_RING_FLAG_RX_SCTP_CSUM,
	IGB_RING_FLAG_RX_LB_VLAN_BSWAP,
	IGB_RING_FLAG_TX_CTX_IDX,
	IGB_RING_FLAG_TX_DETECT_HANG,
};

struct igb_mac_addr {
	u8 addr[ETH_ALEN];
	u16 queue;
	u16 state; /* bitmask */
};
#define IGB_MAC_STATE_DEFAULT	0x1
#define IGB_MAC_STATE_MODIFIED	0x2
#define IGB_MAC_STATE_IN_USE	0x4

#define IGB_TXD_DCMD (E1000_ADVTXD_DCMD_EOP | E1000_ADVTXD_DCMD_RS)

#define IGB_RX_DESC(R, i)	    \
	(&(((union e1000_adv_rx_desc *)((R)->desc))[i]))
#define IGB_TX_DESC(R, i)	    \
	(&(((union e1000_adv_tx_desc *)((R)->desc))[i]))
#define IGB_TX_CTXTDESC(R, i)	    \
	(&(((struct e1000_adv_tx_context_desc *)((R)->desc))[i]))

#ifdef CONFIG_IGB_VMDQ_NETDEV
#define netdev_ring(ring) \
	((ring->vmdq_netdev ? ring->vmdq_netdev : ring->netdev))
#define ring_queue_index(ring) \
	((ring->vmdq_netdev ? ring->vqueue_index : ring->queue_index))
#else
#define netdev_ring(ring) (ring->netdev)
#define ring_queue_index(ring) (ring->queue_index)
#endif /* CONFIG_IGB_VMDQ_NETDEV */

/* igb_test_staterr - tests bits within Rx descriptor status and error fields */
static inline __le32 igb_test_staterr(union e1000_adv_rx_desc *rx_desc,
				      const u32 stat_err_bits)
{
	return rx_desc->wb.upper.status_error & cpu_to_le32(stat_err_bits);
}

/* igb_desc_unused - calculate if we have unused descriptors */
static inline u16 igb_desc_unused(const struct igb_ring *ring)
{
	u16 ntc = ring->next_to_clean;
	u16 ntu = ring->next_to_use;

	return ((ntc > ntu) ? 0 : ring->count) + ntc - ntu - 1;
}

#ifdef CONFIG_BQL
static inline struct netdev_queue *txring_txq(const struct igb_ring *tx_ring)
{
	return netdev_get_tx_queue(tx_ring->netdev, tx_ring->queue_index);
}
#endif /* CONFIG_BQL */

struct igb_therm_proc_data {
	struct e1000_hw *hw;
	struct e1000_thermal_diode_data *sensor_data;
};

#ifdef IGB_HWMON
#define IGB_HWMON_TYPE_LOC	0
#define IGB_HWMON_TYPE_TEMP	1
#define IGB_HWMON_TYPE_CAUTION	2
#define IGB_HWMON_TYPE_MAX	3

struct hwmon_attr {
	struct device_attribute dev_attr;
	struct e1000_hw *hw;
	struct e1000_thermal_diode_data *sensor;
	char name[12];
	};

struct hwmon_buff {
	struct device *device;
	struct hwmon_attr *hwmon_list;
	unsigned int n_hwmon;
	};
#endif /* IGB_HWMON */
#ifdef ETHTOOL_GRXFHINDIR
#define IGB_RETA_SIZE	128
#endif /* ETHTOOL_GRXFHINDIR */

/* board specific private data structure */
struct igb_adapter {
#ifdef HAVE_VLAN_RX_REGISTER
	/* vlgrp must be first member of structure */
	struct vlan_group *vlgrp;
#else
	unsigned long active_vlans[BITS_TO_LONGS(VLAN_N_VID)];
#endif
	struct net_device *netdev;

	unsigned long state;
	unsigned int flags;

	unsigned int num_q_vectors;
	struct msix_entry *msix_entries;


	/* TX */
	u16 tx_work_limit;
	u32 tx_timeout_count;
	int num_tx_queues;
	struct igb_ring *tx_ring[IGB_MAX_TX_QUEUES];

	/* RX */
	int num_rx_queues;
	struct igb_ring *rx_ring[IGB_MAX_RX_QUEUES];

	struct timer_list watchdog_timer;
	struct timer_list dma_err_timer;
	struct timer_list phy_info_timer;
	u16 mng_vlan_id;
	u32 bd_number;
	u32 wol;
	u32 en_mng_pt;
	u16 link_speed;
	u16 link_duplex;
	u8 port_num;

	/* Interrupt Throttle Rate */
	u32 rx_itr_setting;
	u32 tx_itr_setting;

	struct work_struct reset_task;
	struct work_struct watchdog_task;
	struct work_struct dma_err_task;
	bool fc_autoneg;
	u8  tx_timeout_factor;

#ifdef DEBUG
	bool tx_hang_detected;
	bool disable_hw_reset;
#endif
	u32 max_frame_size;

	/* OS defined structs */
	struct pci_dev *pdev;
	/* user-dma specific variables */
<<<<<<< HEAD
	struct igb_user_page	*userpages;
=======
>>>>>>> e9a8c454
	u32	uring_tx_init;
	u32	uring_rx_init;
#ifndef HAVE_NETDEV_STATS_IN_NETDEV
	struct net_device_stats net_stats;
#endif
#ifndef IGB_NO_LRO
	struct igb_lro_stats lro_stats;
#endif

	/* structs defined in e1000_hw.h */
	struct e1000_hw hw;
	struct e1000_hw_stats stats;
	struct e1000_phy_info phy_info;
	struct e1000_phy_stats phy_stats;

#ifdef ETHTOOL_TEST
	u32 test_icr;
	struct igb_ring test_tx_ring;
	struct igb_ring test_rx_ring;
#endif

	int msg_enable;

	struct igb_q_vector *q_vector[MAX_Q_VECTORS];
	u32 eims_enable_mask;
	u32 eims_other;

	/* to not mess up cache alignment, always add to the bottom */
	u32 *config_space;
	u16 tx_ring_count;
	u16 rx_ring_count;
	struct vf_data_storage *vf_data;
#ifdef IFLA_VF_MAX
	int vf_rate_link_speed;
#endif
	u32 lli_port;
	u32 lli_size;
	unsigned int vfs_allocated_count;
	/* Malicious Driver Detection flag. Valid only when SR-IOV is enabled */
	bool mdd;
	int int_mode;
	u32 rss_queues;
	u32 tss_queues;
	u32 vmdq_pools;
	char fw_version[32];
	u32 wvbr;
	struct igb_mac_addr *mac_table;
#ifdef CONFIG_IGB_VMDQ_NETDEV
	struct net_device *vmdq_netdev[IGB_MAX_VMDQ_QUEUES];
#endif
	int vferr_refcount;
	int dmac;
	u32 *shadow_vfta;

	/* External Thermal Sensor support flag */
	bool ets;
#ifdef IGB_HWMON
	struct hwmon_buff igb_hwmon_buff;
#else /* IGB_HWMON */
#ifdef IGB_PROCFS
	struct proc_dir_entry *eth_dir;
	struct proc_dir_entry *info_dir;
	struct proc_dir_entry *therm_dir[E1000_MAX_SENSORS];
	struct igb_therm_proc_data therm_data[E1000_MAX_SENSORS];
	bool old_lsc;
#endif /* IGB_PROCFS */
#endif /* IGB_HWMON */
	u32 etrack_id;

#ifdef HAVE_PTP_1588_CLOCK
	struct ptp_clock *ptp_clock;
	struct ptp_clock_info ptp_caps;
	struct delayed_work ptp_overflow_work;
	struct work_struct ptp_tx_work;
	struct sk_buff *ptp_tx_skb;
	struct hwtstamp_config tstamp_config;
	unsigned long ptp_tx_start;
	unsigned long last_rx_ptp_check;
	unsigned long last_rx_timestamp;
	spinlock_t tmreg_lock;
	struct cyclecounter cc;
	struct timecounter tc;
	u32 tx_hwtstamp_timeouts;
	u32 rx_hwtstamp_cleared;
#endif /* HAVE_PTP_1588_CLOCK */

#ifdef HAVE_I2C_SUPPORT
	struct i2c_algo_bit_data i2c_algo;
	struct i2c_adapter i2c_adap;
	struct i2c_client *i2c_client;
#endif /* HAVE_I2C_SUPPORT */
	unsigned long link_check_timeout;

	int devrc;

	int copper_tries;
	u16 eee_advert;
#ifdef ETHTOOL_GRXFHINDIR
	u32 rss_indir_tbl_init;
	u8 rss_indir_tbl[IGB_RETA_SIZE];
#endif
	struct mutex lock;
};

#ifdef CONFIG_IGB_VMDQ_NETDEV
struct igb_vmdq_adapter {
#ifdef HAVE_VLAN_RX_REGISTER
	/* vlgrp must be first member of structure */
	struct vlan_group *vlgrp;
#else
	unsigned long active_vlans[BITS_TO_LONGS(VLAN_N_VID)];
#endif
	struct igb_adapter *real_adapter;
	struct net_device *vnetdev;
	struct net_device_stats net_stats;
	struct igb_ring *tx_ring;
	struct igb_ring *rx_ring;
};
#endif

#define IGB_FLAG_HAS_MSI		(1 << 0)
#define IGB_FLAG_DCA_ENABLED		(1 << 1)
#define IGB_FLAG_LLI_PUSH		(1 << 2)
#define IGB_FLAG_QUAD_PORT_A		(1 << 3)
#define IGB_FLAG_QUEUE_PAIRS		(1 << 4)
#define IGB_FLAG_EEE			(1 << 5)
#define IGB_FLAG_DMAC			(1 << 6)
#define IGB_FLAG_DETECT_BAD_DMA		(1 << 7)
#define IGB_FLAG_PTP			(1 << 8)
#define IGB_FLAG_RSS_FIELD_IPV4_UDP	(1 << 9)
#define IGB_FLAG_RSS_FIELD_IPV6_UDP	(1 << 10)
#define IGB_FLAG_WOL_SUPPORTED		(1 << 11)
#define IGB_FLAG_NEED_LINK_UPDATE	(1 << 12)
#define IGB_FLAG_LOOPBACK_ENABLE	(1 << 13)
#define IGB_FLAG_MEDIA_RESET		(1 << 14)
#define IGB_FLAG_MAS_ENABLE		(1 << 15)

/* Media Auto Sense */
#define IGB_MAS_ENABLE_0		0X0001
#define IGB_MAS_ENABLE_1		0X0002
#define IGB_MAS_ENABLE_2		0X0004
#define IGB_MAS_ENABLE_3		0X0008

#define IGB_MIN_TXPBSIZE           20408
#define IGB_TX_BUF_4096            4096

#define IGB_DMCTLX_DCFLUSH_DIS     0x80000000  /* Disable DMA Coal Flush */

/* DMA Coalescing defines */
#define IGB_DMAC_DISABLE          0
#define IGB_DMAC_MIN            250
#define IGB_DMAC_500            500
#define IGB_DMAC_EN_DEFAULT    1000
#define IGB_DMAC_2000          2000
#define IGB_DMAC_3000          3000
#define IGB_DMAC_4000          4000
#define IGB_DMAC_5000          5000
#define IGB_DMAC_6000          6000
#define IGB_DMAC_7000          7000
#define IGB_DMAC_8000          8000
#define IGB_DMAC_9000          9000
#define IGB_DMAC_MAX          10000

#define IGB_82576_TSYNC_SHIFT 19
#define IGB_82580_TSYNC_SHIFT 24
#define IGB_TS_HDR_LEN        16

/* CEM Support */
#define FW_HDR_LEN           0x4
#define FW_CMD_DRV_INFO      0xDD
#define FW_CMD_DRV_INFO_LEN  0x5
#define FW_CMD_RESERVED      0X0
#define FW_RESP_SUCCESS      0x1
#define FW_UNUSED_VER        0x0
#define FW_MAX_RETRIES       3
#define FW_STATUS_SUCCESS    0x1
#define FW_FAMILY_DRV_VER    0Xffffffff

#define IGB_MAX_LINK_TRIES   20

struct e1000_fw_hdr {
	u8 cmd;
	u8 buf_len;
	union {
		u8 cmd_resv;
		u8 ret_status;
	} cmd_or_resp;
	u8 checksum;
};

#pragma pack(push, 1)
struct e1000_fw_drv_info {
	struct e1000_fw_hdr hdr;
	u8 port_num;
	u32 drv_version;
	u16 pad; /* end spacing to ensure length is mult. of dword */
	u8  pad2; /* end spacing to ensure length is mult. of dword2 */
};
#pragma pack(pop)

enum e1000_state_t {
	__IGB_TESTING,
	__IGB_RESETTING,
	__IGB_DOWN,
	__IGB_PTP_TX_IN_PROGRESS,
};

extern char igb_driver_name[];
extern char igb_driver_version[];

extern int igb_up(struct igb_adapter *);
extern void igb_down(struct igb_adapter *);
extern void igb_reinit_locked(struct igb_adapter *);
extern void igb_reset(struct igb_adapter *);
#ifdef ETHTOOL_SRXFHINDIR
extern void igb_write_rss_indir_tbl(struct igb_adapter *);
#endif
extern int igb_set_spd_dplx(struct igb_adapter *, u16);
extern int igb_setup_tx_resources(struct igb_ring *);
extern int igb_setup_rx_resources(struct igb_ring *);
extern void igb_free_tx_resources(struct igb_ring *);
extern void igb_free_rx_resources(struct igb_ring *);
extern void igb_configure_tx_ring(struct igb_adapter *, struct igb_ring *);
extern void igb_configure_rx_ring(struct igb_adapter *, struct igb_ring *);
extern void igb_setup_tctl(struct igb_adapter *);
extern void igb_setup_rctl(struct igb_adapter *);
extern netdev_tx_t igb_xmit_frame_ring(struct sk_buff *, struct igb_ring *);
extern void igb_unmap_and_free_tx_resource(struct igb_ring *,
					   struct igb_tx_buffer *);
extern void igb_alloc_rx_buffers(struct igb_ring *, u16);
extern void igb_clean_rx_ring(struct igb_ring *);
extern int igb_setup_queues(struct igb_adapter *adapter);
extern void igb_update_stats(struct igb_adapter *);
extern bool igb_has_link(struct igb_adapter *adapter);
extern void igb_set_ethtool_ops(struct net_device *);
extern void igb_check_options(struct igb_adapter *);
extern void igb_power_up_link(struct igb_adapter *);
#ifdef HAVE_PTP_1588_CLOCK
extern void igb_ptp_init(struct igb_adapter *adapter);
extern void igb_ptp_stop(struct igb_adapter *adapter);
extern void igb_ptp_reset(struct igb_adapter *adapter);
extern void igb_ptp_tx_work(struct work_struct *work);
extern void igb_ptp_rx_hang(struct igb_adapter *adapter);
extern void igb_ptp_tx_hwtstamp(struct igb_adapter *adapter);
extern void igb_ptp_rx_rgtstamp(struct igb_q_vector *q_vector,
				struct sk_buff *skb);
extern void igb_ptp_rx_pktstamp(struct igb_q_vector *q_vector,
				unsigned char *va,
				struct sk_buff *skb);
extern int igb_ptp_hwtstamp_ioctl(struct net_device *netdev,
				  struct ifreq *ifr, int cmd);
#endif /* HAVE_PTP_1588_CLOCK */
#ifdef ETHTOOL_OPS_COMPAT
extern int ethtool_ioctl(struct ifreq *);
#endif
extern int igb_write_mc_addr_list(struct net_device *netdev);
extern int igb_add_mac_filter(struct igb_adapter *adapter, u8 *addr, u16 queue);
extern int igb_del_mac_filter(struct igb_adapter *adapter, u8 *addr, u16 queue);
extern int igb_available_rars(struct igb_adapter *adapter);
extern s32 igb_vlvf_set(struct igb_adapter *, u32, bool, u32);
extern void igb_configure_vt_default_pool(struct igb_adapter *adapter);
extern void igb_enable_vlan_tags(struct igb_adapter *adapter);
#ifndef HAVE_VLAN_RX_REGISTER
extern void igb_vlan_mode(struct net_device *, u32);
#endif

#define E1000_PCS_CFG_IGN_SD	1

int igb_ptp_set_ts_config(struct net_device *netdev, struct ifreq *ifr);
int igb_ptp_get_ts_config(struct net_device *netdev, struct ifreq *ifr);
#ifdef IGB_HWMON
void igb_sysfs_exit(struct igb_adapter *adapter);
int igb_sysfs_init(struct igb_adapter *adapter);
#else
#ifdef IGB_PROCFS
int igb_procfs_init(struct igb_adapter *adapter);
void igb_procfs_exit(struct igb_adapter *adapter);
int igb_procfs_topdir_init(void);
void igb_procfs_topdir_exit(void);
#endif /* IGB_PROCFS */
#endif /* IGB_HWMON */

#define IGB_BIND       _IOW('E', 200, int)
#define IGB_UNBIND     _IOW('E', 201, int)
#define IGB_MAPRING    _IOW('E', 202, int)
#define IGB_MAP_TX_RING    IGB_MAPRING
#define IGB_UNMAPRING  _IOW('E', 203, int)
#define IGB_UNMAP_TX_RING  IGB_UNMAPRING
#define IGB_MAPBUF     _IOW('E', 204, int)
#define IGB_UNMAPBUF   _IOW('E', 205, int)
#define IGB_LINKSPEED  _IOW('E', 206, int)
#define IGB_MAP_RX_RING    _IOW('E', 207, int)
#define IGB_UNMAP_RX_RING  _IOW('E', 208, int)

#define IGB_BIND_NAMESZ	24

struct igb_bind_cmd {
	char	iface[IGB_BIND_NAMESZ];
	u32	mmap_size;
};

struct igb_pci_lookup {
	struct igb_adapter	*adapter;
	char		*pci_info;
};

/* used with both map/unmap ring & buf ioctls */
struct igb_buf_cmd {
	u64	 	physaddr;
	u32		queue;
	u32		mmap_size;
};

struct igb_link_cmd {
	u32		up;
	u32		speed;
	u32		duplex;
};

struct igb_private_data {
	struct igb_adapter *adapter;
	/* user-dma specific variable for buffer */
	struct igb_user_page *userpages;
	/* user-dma specific variable for TX and RX */
	u32	uring_tx_init;
	u32	uring_rx_init;
};

#endif /* _IGB_H_ */<|MERGE_RESOLUTION|>--- conflicted
+++ resolved
@@ -575,10 +575,6 @@
 	/* OS defined structs */
 	struct pci_dev *pdev;
 	/* user-dma specific variables */
-<<<<<<< HEAD
-	struct igb_user_page	*userpages;
-=======
->>>>>>> e9a8c454
 	u32	uring_tx_init;
 	u32	uring_rx_init;
 #ifndef HAVE_NETDEV_STATS_IN_NETDEV
