--- conflicted
+++ resolved
@@ -72,11 +72,8 @@
 #define L4_PORT ((uint16_t)5004)
 #define PKT_SZ (100)
 
-<<<<<<< HEAD
 typedef long double FrequencyRatio;
-=======
 volatile int *halt_tx_sig;//Global variable for signal handler
->>>>>>> 6ffd6d84
 
 typedef struct {
 	int64_t ml_phoffset;
