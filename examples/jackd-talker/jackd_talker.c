/******************************************************************************

  Copyright (c) 2012, Intel Corporation
  All rights reserved.

  Redistribution and use in source and binary forms, with or without
  modification, are permitted provided that the following conditions are met:

   1. Redistributions of source code must retain the above copyright notice,
      this list of conditions and the following disclaimer.

   2. Redistributions in binary form must reproduce the above copyright
      notice, this list of conditions and the following disclaimer in the
      documentation and/or other materials provided with the distribution.

   3. Neither the name of the Intel Corporation nor the names of its
      contributors may be used to endorse or promote products derived from
      this software without specific prior written permission.

  THIS SOFTWARE IS PROVIDED BY THE COPYRIGHT HOLDERS AND CONTRIBUTORS "AS IS"
  AND ANY EXPRESS OR IMPLIED WARRANTIES, INCLUDING, BUT NOT LIMITED TO, THE
  IMPLIED WARRANTIES OF MERCHANTABILITY AND FITNESS FOR A PARTICULAR PURPOSE
  ARE DISCLAIMED. IN NO EVENT SHALL THE COPYRIGHT OWNER OR CONTRIBUTORS BE
  LIABLE FOR ANY DIRECT, INDIRECT, INCIDENTAL, SPECIAL, EXEMPLARY, OR
  CONSEQUENTIAL DAMAGES (INCLUDING, BUT NOT LIMITED TO, PROCUREMENT OF
  SUBSTITUTE GOODS OR SERVICES; LOSS OF USE, DATA, OR PROFITS; OR BUSINESS
  INTERRUPTION) HOWEVER CAUSED AND ON ANY THEORY OF LIABILITY, WHETHER IN
  CONTRACT, STRICT LIABILITY, OR TORT (INCLUDING NEGLIGENCE OR OTHERWISE)
  ARISING IN ANY WAY OUT OF THE USE OF THIS SOFTWARE, EVEN IF ADVISED OF THE
  POSSIBILITY OF SUCH DAMAGE.

******************************************************************************/

#include <errno.h>
#include <inttypes.h>
#include <fcntl.h>
#include <math.h>
#include <signal.h>
#include <stdio.h>
#include <stdlib.h>
#include <string.h>
#include <sys/ioctl.h>
#include <sys/mman.h>
#include <sys/socket.h>
#include <linux/if.h>

#include <pci/pci.h>
#include <jack/jack.h>
#include <jack/ringbuffer.h>
#include <jack/thread.h>

#include "igb.h"
#include "talker_mrp_client.h"
#include "jack.h"
#include "defines.h"

#define VERSION_STR "1.0"

#define SHM_SIZE (4 * 8 + sizeof(pthread_mutex_t)) /* 3 - 64 bit and 2 - 32 bits */
#define SHM_NAME  "/ptp"
#define MAX_SAMPLE_VALUE ((1U << ((sizeof(int32_t) * 8) -1)) -1)
#define IGB_BIND_NAMESZ (24)
#define XMIT_DELAY (200000000) /* us */
#define RENDER_DELAY (XMIT_DELAY+2000000) /* us */
#define PACKET_IPG (125000) /* (1) packet every 125 usec */
#define PKT_SZ (100)
volatile int *halt_tx_sig;//Global variable for signal handler

<<<<<<< HEAD
typedef long double FrequencyRatio;

typedef struct {
	int64_t ml_phoffset;
	int64_t ls_phoffset;
	FrequencyRatio ml_freqoffset;
	FrequencyRatio ls_freqoffset;
	uint64_t local_time;
=======
typedef struct {
  int64_t ml_phoffset;
  int64_t ls_phoffset;
  long double ml_freqoffset;
  long double ls_freqoffset;
  int64_t local_time;
>>>>>>> 6ffd6d84
} gPtpTimeData;

typedef struct __attribute__ ((packed)) {
	uint64_t subtype:7;
	uint64_t cd_indicator:1;
	uint64_t timestamp_valid:1;
	uint64_t gateway_valid:1;
	uint64_t reserved0:1;
	uint64_t reset:1;
	uint64_t version:3;
	uint64_t sid_valid:1;
	uint64_t seq_number:8;
	uint64_t timestamp_uncertain:1;
	uint64_t reserved1:7;
	uint64_t stream_id;
	uint64_t timestamp:32;
	uint64_t gateway_info:32;
	uint64_t length:16;
} seventeen22_header;

/* 61883 CIP with SYT Field */
typedef struct {
	uint16_t packet_channel:6;
	uint16_t format_tag:2;
	uint16_t app_control:4;
	uint16_t packet_tcode:4;
	uint16_t source_id:6;
	uint16_t reserved0:2;
	uint16_t data_block_size:8;
	uint16_t reserved1:2;
	uint16_t source_packet_header:1;
	uint16_t quadlet_padding_count:3;
	uint16_t fraction_number:2;
	uint16_t data_block_continuity:8;
	uint16_t format_id:6;
	uint16_t eoh:2;
	uint16_t format_dependent_field:8;
	uint16_t syt;
} six1883_header;

typedef struct {
	uint8_t label;
	uint8_t value[3];
} six1883_sample;

/* globals */

static const char *version_str = "simple_talker v" VERSION_STR "\n"
    "Copyright (c) 2012, Intel Corporation\n";

device_t glob_igb_dev;
volatile int glob_unleash_jack = 0;
pthread_t glob_packetizer_id;
u_int64_t glob_last_time;
int glob_seqnum;
uint32_t glob_time_stamp;
seventeen22_header *glob_header1722;
six1883_header *glob_header61883;
struct igb_packet *glob_tmp_packet;
struct igb_packet *glob_free_packets;
unsigned char glob_station_addr[] = { 0, 0, 0, 0, 0, 0 };
unsigned char glob_stream_id[] = { 0, 0, 0, 0, 0, 0, 0, 0 };
/* IEEE 1722 reserved address */
unsigned char glob_dest_addr[] = { 0x91, 0xE0, 0xF0, 0x00, 0x0e, 0x80 };

static inline uint64_t ST_rdtsc(void)
{
	uint64_t ret;
	unsigned c, d;
	asm volatile ("rdtsc":"=a" (c), "=d"(d));
	ret = d;
	ret <<= 32;
	ret |= c;
	return ret;
}

int gptpinit(int *igb_shm_fd, char **igb_mmap)
{
	if (NULL == igb_shm_fd)
		return -1;

	*igb_shm_fd = shm_open(SHM_NAME, O_RDWR, 0);
	if (*igb_shm_fd == -1) {
		perror("shm_open()");
		return -1;
	}
	*igb_mmap = (char *)mmap(NULL, SHM_SIZE, PROT_READ | PROT_WRITE,
				MAP_SHARED, *igb_shm_fd, 0);
	if (*igb_mmap == (char *)-1) {
		perror("mmap()");
		*igb_mmap = NULL;
		shm_unlink(SHM_NAME);
		return -1;
	}

	return 0;
}

int gptpdeinit(int *igb_shm_fd, char **igb_mmap)
{
	if (NULL == igb_shm_fd)
		return -1;

	if (*igb_mmap != NULL) {
		munmap(*igb_mmap, SHM_SIZE);
		*igb_mmap = NULL;
	}
	if (*igb_shm_fd != -1) {
		close(*igb_shm_fd);
		*igb_shm_fd = -1;
	}

	return 0;
}

int gptpscaling(char *igb_mmap, gPtpTimeData *td)
{
	if (NULL == td)
		return -1;

	pthread_mutex_lock((pthread_mutex_t *) igb_mmap);
	memcpy(td, igb_mmap + sizeof(pthread_mutex_t), sizeof(*td));
	pthread_mutex_unlock((pthread_mutex_t *) igb_mmap);

	fprintf(stderr, "ml_phoffset = %" PRId64 ", ls_phoffset = %" PRId64 "\n",
			td->ml_phoffset, td->ls_phoffset);
	fprintf(stderr, "ml_freqffset = %Lf, ls_freqoffset = %Lf\n",
		td->ml_freqoffset, td->ls_freqoffset);

	return 0;
}

void sigint_handler(int signum)
{
	printf("got SIGINT\n");
	*halt_tx_sig = signum;
	glob_unleash_jack = 0;
}

int pci_connect()
{
	struct pci_access *pacc;
	struct pci_dev *dev;
	int err;
	char devpath[IGB_BIND_NAMESZ];
	memset(&glob_igb_dev, 0, sizeof(device_t));
	pacc = pci_alloc();
	pci_init(pacc);
	pci_scan_bus(pacc);
	for (dev = pacc->devices; dev; dev = dev->next) {
		pci_fill_info(dev,
			      PCI_FILL_IDENT | PCI_FILL_BASES | PCI_FILL_CLASS);
		glob_igb_dev.pci_vendor_id = dev->vendor_id;
		glob_igb_dev.pci_device_id = dev->device_id;
		glob_igb_dev.domain = dev->domain;
		glob_igb_dev.bus = dev->bus;
		glob_igb_dev.dev = dev->dev;
		glob_igb_dev.func = dev->func;
		snprintf(devpath, IGB_BIND_NAMESZ, "%04x:%02x:%02x.%d",
			 dev->domain, dev->bus, dev->dev, dev->func);
		err = igb_probe(&glob_igb_dev);
		if (err) {
			continue;
		}
		printf("attaching to %s\n", devpath);
		err = igb_attach(devpath, &glob_igb_dev);
		if (err) {
			printf("attach failed! (%s)\n", strerror(errno));
			continue;
		}
		err = igb_attach_tx(&glob_igb_dev);
		if (err) {
			printf("igb_attach_tx failed! (%s)\n", strerror(errno));
			continue;
		}
		goto out;
	}
	pci_cleanup(pacc);
	return ENXIO;
 out:	pci_cleanup(pacc);
	return 0;
}

int get_mac_address(char *interface)
{
	struct ifreq if_request;
	int lsock;
	int rc;
	lsock = socket(PF_PACKET, SOCK_RAW, htons(0x800));
	if (lsock < 0)
		return -1;
	memset(&if_request, 0, sizeof(if_request));
	strncpy(if_request.ifr_name, interface, sizeof(if_request.ifr_name));
	rc = ioctl(lsock, SIOCGIFHWADDR, &if_request);
	if (rc < 0) {
		close(lsock);
		return -1;
	}
	memcpy(glob_station_addr, if_request.ifr_hwaddr.sa_data,
	       sizeof(glob_station_addr));
	close(lsock);
	return 0;
}

static void usage(void)
{
	fprintf(stderr, "\n"
		"usage: simple_talker [-h] -i interface-name"
		"\n"
		"options:\n"
		"    -h  show this message\n"
		"    -i  specify interface for AVB connection\n"
		"\n" "%s" "\n", version_str);
	exit(EXIT_FAILURE);
}

static void* packetizer_thread(void *arg) {
	struct igb_packet *cleaned_packets;
	struct mrp_talker_ctx *ctx = (struct mrp_talker_ctx *)arg;
	six1883_sample *sample;
	unsigned total_samples = 0;
	int err;
	int i;
	(void) arg; /* unused */

	const size_t bytes_to_read = CHANNELS * SAMPLES_PER_FRAME *
		SAMPLE_SIZE;
	jack_default_audio_sample_t* framebuf = malloc (bytes_to_read);
	extern jack_ringbuffer_t* ringbuffer;
	extern pthread_mutex_t threadLock;
	extern pthread_cond_t dataReady;

	pthread_setcanceltype (PTHREAD_CANCEL_ASYNCHRONOUS, NULL);
	pthread_mutex_lock(&threadLock);

	while (ctx->listeners && !ctx->halt_tx) {
		pthread_cond_wait(&dataReady, &threadLock);

		while ((jack_ringbuffer_read_space(ringbuffer) >= bytes_to_read)) {

			glob_tmp_packet = glob_free_packets;
			if (NULL == glob_tmp_packet)
				goto cleanup;
			glob_header1722 =
				(seventeen22_header *) (((char *)glob_tmp_packet->vaddr) + 18);
			glob_header61883 = (six1883_header *) (glob_header1722 + 1);
			glob_free_packets = glob_tmp_packet->next;

			/* unfortuntely unless this thread is at rtprio
			 * you get pre-empted between fetching the time
			 * and programming the packet and get a late packet
			 */
			glob_tmp_packet->attime = glob_last_time + PACKET_IPG;
			glob_last_time += PACKET_IPG;

			jack_ringbuffer_read (ringbuffer, (char*)&framebuf[0], bytes_to_read);

			glob_header1722->seq_number = glob_seqnum++;
			if (glob_seqnum % 4 == 0)
				glob_header1722->timestamp_valid = 0;

			else
				glob_header1722->timestamp_valid = 1;

			glob_time_stamp = htonl(glob_time_stamp);
			glob_header1722->timestamp = glob_time_stamp;
			glob_time_stamp = ntohl(glob_time_stamp);
			glob_time_stamp += PACKET_IPG;
			glob_header61883->data_block_continuity = total_samples;
			total_samples += SAMPLES_PER_FRAME*CHANNELS;
			sample =
				(six1883_sample *) (((char *)glob_tmp_packet->vaddr) +
						(18 + sizeof(seventeen22_header) +
						 sizeof(six1883_header)));

			for (i = 0; i < SAMPLES_PER_FRAME * CHANNELS; ++i) {
				uint32_t tmp = htonl(MAX_SAMPLE_VALUE * framebuf[i]);
				sample[i].label = 0x40;
				memcpy(&(sample[i].value), &(tmp),
						sizeof(sample[i].value));
			}

			err = igb_xmit(&glob_igb_dev, 0, glob_tmp_packet);

			if (!err) {
				continue;
			}

			if (ENOSPC == err) {

				/* put back for now */
				glob_tmp_packet->next = glob_free_packets;
				glob_free_packets = glob_tmp_packet;
			}

cleanup:		igb_clean(&glob_igb_dev, &cleaned_packets);
			i = 0;
			while (cleaned_packets) {
			    i++;
			    glob_tmp_packet = cleaned_packets;
			    cleaned_packets = cleaned_packets->next;
			    glob_tmp_packet->next = glob_free_packets;
			    glob_free_packets = glob_tmp_packet;
			}
		}
	}
	return NULL;
}


static void run_packetizer(void)
{
	jack_acquire_real_time_scheduling(glob_packetizer_id, 70);
	glob_unleash_jack = 1;
	pthread_join (glob_packetizer_id, NULL);
}

int main(int argc, char *argv[])
{
	unsigned i;
	int err;
	int igb_shm_fd = -1;
	char *igb_mmap = NULL;
	struct igb_dma_alloc a_page;
	struct igb_packet a_packet;
	int c;
	int rc = 0;
	char *interface = NULL;
	gPtpTimeData td;
	uint64_t now_local, now_8021as;
	uint64_t update_8021as;
	unsigned delta_8021as, delta_local;
	jack_client_t* _jackclient;
	struct mrp_talker_ctx *ctx = malloc(sizeof(struct mrp_talker_ctx));
	struct mrp_domain_attr *class_a = malloc(sizeof(struct mrp_domain_attr));
	struct mrp_domain_attr *class_b = malloc(sizeof(struct mrp_domain_attr));

	for (;;) {
		c = getopt(argc, argv, "hi:");
		if (c < 0)
			break;
		switch (c) {
		case 'h':
			usage();
			break;
		case 'i':
			if (interface) {
				printf
				    ("only one interface per daemon is supported\n");
				usage();
			}
			interface = strdup(optarg);
			break;
		}
	}
	if (optind < argc)
		usage();
	if (NULL == interface) {
		usage();
	}
	rc = mrp_talker_client_init(ctx);
	if (rc) {
		printf("MRP talker client initialization failed\n");
		return errno;
	}
	halt_tx_sig = &ctx->halt_tx;

	rc = mrp_connect(ctx);
	if (rc) {
		printf("socket creation failed\n");
		return errno;
	}
	err = pci_connect();
	if (err) {
		printf("connect failed (%s) - are you running as root?\n",
		       strerror(errno));
		return errno;
	}
	err = igb_init(&glob_igb_dev);
	if (err) {
		printf("init failed (%s) - is the driver really loaded?\n",
		       strerror(errno));
		return errno;
	}
	err = igb_dma_malloc_page(&glob_igb_dev, &a_page);
	if (err) {
		printf("malloc failed (%s) - out of memory?\n",
		       strerror(errno));
		return errno;
	}
	signal(SIGINT, sigint_handler);
	rc = get_mac_address(interface);
	if (rc) {
		printf("failed to open interface\n");
		usage();
	}

	rc = mrp_get_domain(ctx, class_a, class_b);
	if (rc) {
		printf("failed calling msp_get_domain()\n");
		return EXIT_FAILURE;
	}
	printf("detected domain Class A PRIO=%d VID=%04x...\n",class_a->priority,
		   class_a->vid);

	rc = mrp_register_domain(class_a, ctx);
	if (rc) {
		printf("mrp_register_domain failed\n");
		return EXIT_FAILURE;
	}
	rc = mrp_join_vlan(class_a, ctx);
	if (rc) {
		printf("mrp_join_vlan failed\n");
		return EXIT_FAILURE;
	}

	igb_set_class_bandwidth(&glob_igb_dev, PACKET_IPG / 125000, 0, PKT_SZ - 22,
				0);

	memset(glob_stream_id, 0, sizeof(glob_stream_id));
	memcpy(glob_stream_id, glob_station_addr, sizeof(glob_station_addr));

	a_packet.dmatime = a_packet.attime = a_packet.flags = 0;
	a_packet.map.paddr = a_page.dma_paddr;
	a_packet.map.mmap_size = a_page.mmap_size;
	a_packet.offset = 0;
	a_packet.vaddr = a_page.dma_vaddr + a_packet.offset;
	a_packet.len = PKT_SZ;
	glob_free_packets = NULL;
	glob_seqnum = 0;

	/* divide the dma page into buffers for packets */
	for (i = 1; i < ((a_page.mmap_size) / PKT_SZ); i++) {
		glob_tmp_packet = malloc(sizeof(struct igb_packet));
		if (NULL == glob_tmp_packet) {
			printf("failed to allocate igb_packet memory!\n");
			return errno;
		}
		*glob_tmp_packet = a_packet;
		glob_tmp_packet->offset = (i * PKT_SZ);
		glob_tmp_packet->vaddr += glob_tmp_packet->offset;
		glob_tmp_packet->next = glob_free_packets;
		memset(glob_tmp_packet->vaddr, 0, PKT_SZ);	/* MAC header at least */
		memcpy(glob_tmp_packet->vaddr, glob_dest_addr, sizeof(glob_dest_addr));
		memcpy(glob_tmp_packet->vaddr + 6, glob_station_addr,
		       sizeof(glob_station_addr));

		/* Q-tag */
		((char *)glob_tmp_packet->vaddr)[12] = 0x81;
		((char *)glob_tmp_packet->vaddr)[13] = 0x00;
		((char *)glob_tmp_packet->vaddr)[14] =
		    ((ctx->domain_class_a_priority << 13 | ctx->domain_class_a_vid)) >> 8;
		((char *)glob_tmp_packet->vaddr)[15] =
		    ((ctx->domain_class_a_priority << 13 | ctx->domain_class_a_vid)) & 0xFF;
		((char *)glob_tmp_packet->vaddr)[16] = 0x22;	/* 1722 eth type */
		((char *)glob_tmp_packet->vaddr)[17] = 0xF0;

		/* 1722 header update + payload */
		glob_header1722 =
		    (seventeen22_header *) (((char *)glob_tmp_packet->vaddr) + 18);
		glob_header1722->cd_indicator = 0;
		glob_header1722->subtype = 0;
		glob_header1722->sid_valid = 1;
		glob_header1722->version = 0;
		glob_header1722->reset = 0;
		glob_header1722->reserved0 = 0;
		glob_header1722->gateway_valid = 0;
		glob_header1722->reserved1 = 0;
		glob_header1722->timestamp_uncertain = 0;
		memset(&(glob_header1722->stream_id), 0, sizeof(glob_header1722->stream_id));
		memcpy(&(glob_header1722->stream_id), glob_station_addr,
		       sizeof(glob_station_addr));
		glob_header1722->length = htons(32);
		glob_header61883 = (six1883_header *) (glob_header1722 + 1);
		glob_header61883->format_tag = 1;
		glob_header61883->packet_channel = 0x1F;
		glob_header61883->packet_tcode = 0xA;
		glob_header61883->app_control = 0x0;
		glob_header61883->reserved0 = 0;
		glob_header61883->source_id = 0x3F;
		glob_header61883->data_block_size = 1;
		glob_header61883->fraction_number = 0;
		glob_header61883->quadlet_padding_count = 0;
		glob_header61883->source_packet_header = 0;
		glob_header61883->reserved1 = 0;
		glob_header61883->eoh = 0x2;
		glob_header61883->format_id = 0x10;
		glob_header61883->format_dependent_field = 0x02;
		glob_header61883->syt = 0xFFFF;
		glob_tmp_packet->len =
		    18 + sizeof(seventeen22_header) + sizeof(six1883_header) +
		    (SAMPLES_PER_FRAME * CHANNELS * sizeof(six1883_sample));
		glob_free_packets = glob_tmp_packet;
	}

	/*
	 * subtract 16 bytes for the MAC header/Q-tag - pktsz is limited to the
	 * data payload of the ethernet frame .
	 *
	 * IPG is scaled to the Class (A) observation interval of packets per 125 usec
	 */

	_jackclient = init_jack(ctx);

	fprintf(stderr, "advertising stream ...\n");
	rc = mrp_advertise_stream(glob_stream_id, glob_dest_addr, PKT_SZ - 16,
				PACKET_IPG / 125000, 3900, ctx);
	if (rc) {
		printf("mrp_advertise_stream failed\n");
		return EXIT_FAILURE;
	}

	fprintf(stderr, "awaiting a listener ...\n");
	rc = mrp_await_listener(glob_stream_id,ctx);
	if (rc) {
		printf("mrp_await_listener failed\n");
		return EXIT_FAILURE;
	}
	ctx->listeners = 1;
	printf("got a listener ...\n");
	ctx->halt_tx = 0;

	if(-1 == gptpinit(&igb_shm_fd, &igb_mmap)) {
		return EXIT_FAILURE;
	}

	if (-1 == gptpscaling(igb_mmap, &td)) {
		return EXIT_FAILURE;
	}

	if( igb_get_wallclock( &glob_igb_dev, &now_local, NULL ) != 0 ) {
	  fprintf( stderr, "Failed to get wallclock time\n" );
	  return EXIT_FAILURE;
	}
	update_8021as = td.local_time - td.ml_phoffset;
	delta_local = (unsigned)(now_local - td.local_time);
	delta_8021as = (unsigned)(td.ml_freqoffset * delta_local);
	now_8021as = update_8021as + delta_8021as;

	glob_last_time = now_local + XMIT_DELAY;
	glob_time_stamp = now_8021as + RENDER_DELAY;

	rc = nice(-20);

	pthread_create (&glob_packetizer_id, NULL, packetizer_thread, (void *)ctx);
	run_packetizer();

	rc = nice(0);

	stop_jack(_jackclient);

	if (ctx->halt_tx == 0)
		printf("listener left ...\n");
	ctx->halt_tx = 1;

	rc = mrp_unadvertise_stream(glob_stream_id, glob_dest_addr, PKT_SZ - 16,
				PACKET_IPG / 125000, 3900, ctx);
	if (rc)
		printf("mrp_unadvertise_stream failed\n");

	igb_set_class_bandwidth(&glob_igb_dev, 0, 0, 0, 0);	/* disable Qav */

	rc = mrp_disconnect(ctx);
	if (rc)
		printf("mrp_disconnect failed\n");

	free(ctx);
	free(class_a);
	free(class_b);
	igb_dma_free_page(&glob_igb_dev, &a_page);
	rc = gptpdeinit(&igb_shm_fd, &igb_mmap);
	err = igb_detach(&glob_igb_dev);

	pthread_exit(NULL);

	return EXIT_SUCCESS;
}<|MERGE_RESOLUTION|>--- conflicted
+++ resolved
@@ -66,7 +66,6 @@
 #define PKT_SZ (100)
 volatile int *halt_tx_sig;//Global variable for signal handler
 
-<<<<<<< HEAD
 typedef long double FrequencyRatio;
 
 typedef struct {
@@ -75,14 +74,6 @@
 	FrequencyRatio ml_freqoffset;
 	FrequencyRatio ls_freqoffset;
 	uint64_t local_time;
-=======
-typedef struct {
-  int64_t ml_phoffset;
-  int64_t ls_phoffset;
-  long double ml_freqoffset;
-  long double ls_freqoffset;
-  int64_t local_time;
->>>>>>> 6ffd6d84
 } gPtpTimeData;
 
 typedef struct __attribute__ ((packed)) {
